import os

import pytest

from mp_api.client import MPRester
from mp_api.client.routes.materials import TaskRester, ProvenanceRester

# -- Rester name data for generic tests

key_only_resters = {
    "materials_phonon": "mp-11703",
    "materials_similarity": "mp-149",
    "doi": "mp-149",
    "materials_wulff": "mp-149",
    "materials_charge_density": "mp-1936745",
    "materials_provenance": "mp-149",
    "materials_robocrys": "mp-1025395",
}

search_only_resters = [
    "materials_grain_boundary",
    "materials_electronic_structure_bandstructure",
    "materials_electronic_structure_dos",
    "materials_substrates",
    "materials_synthesis",
]

special_resters = [
    "materials_charge_density",
]

ignore_generic = [
    "_user_settings",
    "_general_store",
    "_messages",
    # "tasks",
    # "bonds",
    "materials_xas",
    "materials_elasticity",
    "materials_fermi",
    # "alloys",
    # "summary",
]  # temp


mpr = MPRester()

# Temporarily ignore molecules resters while molecules query operators are changed
resters_to_test = [
    rester for rester in mpr._all_resters if "molecule" not in rester.suffix
]


@pytest.mark.skipif(
    os.environ.get("MP_API_KEY", None) is None, reason="No API key found."
)
@pytest.mark.parametrize("rester", resters_to_test)
def test_generic_get_methods(rester):
    # -- Test generic search and get_data_by_id methods
    name = rester.suffix.replace("/", "_")

    rester = rester(
<<<<<<< HEAD
                api_key=mpr.api_key,
                endpoint=mpr.endpoint,
                include_user_agent=False,
                session=mpr.session,
                monty_decode=True
                if rester not in [TaskRester, ProvenanceRester]  # type: ignore
                else False,  # Disable monty decode on nested data which may give errors
                use_document_model=True,
            )
=======
        endpoint=mpr.endpoint,
        include_user_agent=True,
        session=mpr.session,
        monty_decode=True
        if rester not in [TaskRester, ProvenanceRester]  # type: ignore
        else False,  # Disable monty decode on nested data which may give errors
        use_document_model=True,
    )
>>>>>>> ffd9713e

    if name not in ignore_generic:
        if name not in key_only_resters:
            doc = rester._query_resource_data(
                {"_limit": 1}, fields=[rester.primary_key]
            )[0]
            assert isinstance(doc, rester.document_model)

            if name not in search_only_resters:
                doc = rester.get_data_by_id(
                    doc.dict()[rester.primary_key], fields=[rester.primary_key]
                )
                assert isinstance(doc, rester.document_model)

        elif name not in special_resters:
            doc = rester.get_data_by_id(
                key_only_resters[name], fields=[rester.primary_key]
            )
            assert isinstance(doc, rester.document_model)


if os.getenv("MP_API_KEY", None) is None:
    pytest.mark.skip(test_generic_get_methods)<|MERGE_RESOLUTION|>--- conflicted
+++ resolved
@@ -60,17 +60,6 @@
     name = rester.suffix.replace("/", "_")
 
     rester = rester(
-<<<<<<< HEAD
-                api_key=mpr.api_key,
-                endpoint=mpr.endpoint,
-                include_user_agent=False,
-                session=mpr.session,
-                monty_decode=True
-                if rester not in [TaskRester, ProvenanceRester]  # type: ignore
-                else False,  # Disable monty decode on nested data which may give errors
-                use_document_model=True,
-            )
-=======
         endpoint=mpr.endpoint,
         include_user_agent=True,
         session=mpr.session,
@@ -79,7 +68,6 @@
         else False,  # Disable monty decode on nested data which may give errors
         use_document_model=True,
     )
->>>>>>> ffd9713e
 
     if name not in ignore_generic:
         if name not in key_only_resters:
