import os

import pytest

from mp_api.client import MPRester
from mp_api.client.routes.materials import TaskRester, ProvenanceRester

# -- Rester name data for generic tests

key_only_resters = {
    "materials_phonon": "mp-11703",
    "materials_similarity": "mp-149",
    "doi": "mp-149",
    "materials_wulff": "mp-149",
    "materials_charge_density": "mp-1936745",
    "materials_provenance": "mp-149",
    "materials_robocrys": "mp-1025395",
}

search_only_resters = [
    "materials_grain_boundary",
    "materials_electronic_structure_bandstructure",
    "materials_electronic_structure_dos",
    "materials_substrates",
    "materials_synthesis",
]

special_resters = [
    "materials_charge_density",
]

ignore_generic = [
    "_user_settings",
    "_general_store",
    "_messages",
    # "tasks",
    # "bonds",
    "materials_xas",
    "materials_elasticity",
    "materials_fermi",
    # "alloys",
    # "summary",
]  # temp


mpr = MPRester()

# Temporarily ignore molecules resters while molecules query operators are changed
resters_to_test = [
    rester for rester in mpr._all_resters if "molecule" not in rester.suffix
]


@pytest.mark.skipif(
    os.environ.get("MP_API_KEY", None) is None, reason="No API key found."
)
@pytest.mark.parametrize("rester", resters_to_test)
def test_generic_get_methods(rester):
    # -- Test generic search and get_data_by_id methods
    name = rester.suffix.replace("/", "_")

    rester = rester(
<<<<<<< HEAD
        api_key=mpr.api_key,
        endpoint=mpr.endpoint,
        include_user_agent=False,
=======
        endpoint=mpr.endpoint,
        include_user_agent=True,
>>>>>>> 93dfdc7a
        session=mpr.session,
        monty_decode=True
        if rester not in [TaskRester, ProvenanceRester]  # type: ignore
        else False,  # Disable monty decode on nested data which may give errors
        use_document_model=True,
    )

    if name not in ignore_generic:
        if name not in key_only_resters:
            doc = rester._query_resource_data(
                {"_limit": 1}, fields=[rester.primary_key]
            )[0]
            assert isinstance(doc, rester.document_model)

            if name not in search_only_resters:
                doc = rester.get_data_by_id(
                    doc.model_dump()[rester.primary_key], fields=[rester.primary_key]
                )
                assert isinstance(doc, rester.document_model)

        elif name not in special_resters:
            doc = rester.get_data_by_id(
                key_only_resters[name], fields=[rester.primary_key]
            )
            assert isinstance(doc, rester.document_model)


if os.getenv("MP_API_KEY", None) is None:
    pytest.mark.skip(test_generic_get_methods)<|MERGE_RESOLUTION|>--- conflicted
+++ resolved
@@ -46,28 +46,18 @@
 mpr = MPRester()
 
 # Temporarily ignore molecules resters while molecules query operators are changed
-resters_to_test = [
-    rester for rester in mpr._all_resters if "molecule" not in rester.suffix
-]
+resters_to_test = [rester for rester in mpr._all_resters if "molecule" not in rester.suffix]
 
 
-@pytest.mark.skipif(
-    os.environ.get("MP_API_KEY", None) is None, reason="No API key found."
-)
+@pytest.mark.skipif(os.environ.get("MP_API_KEY", None) is None, reason="No API key found.")
 @pytest.mark.parametrize("rester", resters_to_test)
 def test_generic_get_methods(rester):
     # -- Test generic search and get_data_by_id methods
     name = rester.suffix.replace("/", "_")
 
     rester = rester(
-<<<<<<< HEAD
-        api_key=mpr.api_key,
-        endpoint=mpr.endpoint,
-        include_user_agent=False,
-=======
         endpoint=mpr.endpoint,
         include_user_agent=True,
->>>>>>> 93dfdc7a
         session=mpr.session,
         monty_decode=True
         if rester not in [TaskRester, ProvenanceRester]  # type: ignore
@@ -77,21 +67,15 @@
 
     if name not in ignore_generic:
         if name not in key_only_resters:
-            doc = rester._query_resource_data(
-                {"_limit": 1}, fields=[rester.primary_key]
-            )[0]
+            doc = rester._query_resource_data({"_limit": 1}, fields=[rester.primary_key])[0]
             assert isinstance(doc, rester.document_model)
 
             if name not in search_only_resters:
-                doc = rester.get_data_by_id(
-                    doc.model_dump()[rester.primary_key], fields=[rester.primary_key]
-                )
+                doc = rester.get_data_by_id(doc.model_dump()[rester.primary_key], fields=[rester.primary_key])
                 assert isinstance(doc, rester.document_model)
 
         elif name not in special_resters:
-            doc = rester.get_data_by_id(
-                key_only_resters[name], fields=[rester.primary_key]
-            )
+            doc = rester.get_data_by_id(key_only_resters[name], fields=[rester.primary_key])
             assert isinstance(doc, rester.document_model)
 
 
