--- conflicted
+++ resolved
@@ -189,17 +189,6 @@
         # Ensure entries are pourbaix compatible
         PourbaixDiagram(pbx_entries)
 
-<<<<<<< HEAD
-    def test_get_ion_reference_data(self, mpr):
-        ion_data = mpr.get_ion_reference_data("Ti")
-        assert len(ion_data) == 5
-
-        ion_data = mpr.get_ion_reference_data(["Ti", "O"])
-        assert len(ion_data) == 5
-
-    @pytest.mark.xfail(reason="Until deployment of new API")
-=======
->>>>>>> 3e1070ce
     def test_get_ion_entries(self, mpr):
         entries = mpr.get_entries_in_chemsys("Ti-O-H")
         pd = PhaseDiagram(entries)
