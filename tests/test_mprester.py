import itertools
import os
import random

import numpy as np
import pytest
from emmet.core.tasks import TaskDoc
from emmet.core.vasp.calc_types import CalcType
from pymatgen.analysis.phase_diagram import PhaseDiagram
from pymatgen.analysis.pourbaix_diagram import IonEntry, PourbaixDiagram, PourbaixEntry
from pymatgen.analysis.wulff import WulffShape
from pymatgen.core.ion import Ion
from pymatgen.core.periodic_table import Element
from pymatgen.electronic_structure.bandstructure import (
    BandStructure,
    BandStructureSymmLine,
)
from pymatgen.electronic_structure.dos import CompleteDos
from pymatgen.entries.compatibility import MaterialsProjectAqueousCompatibility
from pymatgen.entries.computed_entries import ComputedEntry, GibbsComputedStructureEntry
from pymatgen.io.cif import CifParser
from pymatgen.io.vasp import Chgcar
from pymatgen.phonon.bandstructure import PhononBandStructureSymmLine
from pymatgen.phonon.dos import PhononDos

from mp_api.client import MPRester
from mp_api.client.core.settings import MAPIClientSettings


@pytest.fixture()
def mpr():
    rester = MPRester()
    yield rester
    rester.session.close()


@pytest.mark.skipif(os.getenv("MP_API_KEY", None) is None, reason="No API key found.")
class TestMPRester:
    def test_get_structure_by_material_id(self, mpr):
        s1 = mpr.get_structure_by_material_id("mp-149")
        assert s1.formula == "Si2"

        s1 = mpr.get_structure_by_material_id("mp-4163", conventional_unit_cell=True)
        assert s1.formula == "Ca12 Ti8 O28"

        s1 = mpr.get_structure_by_material_id("mp-149", final=False)
        assert [s.formula for s in s1] == ["Si2"]

        # # requesting via task-id instead of mp-id
        with pytest.warns(UserWarning):
            mpr.get_structure_by_material_id("mp-698856")

    def test_get_database_version(self, mpr):
        db_version = mpr.get_database_version()
        assert db_version is not None

    def test_get_materials_id_from_task_id(self, mpr):
        assert mpr.get_materials_id_from_task_id("mp-540081") == "mp-19017"

    def test_get_task_ids_associated_with_material_id(self, mpr):
        results = mpr.get_task_ids_associated_with_material_id(
            "mp-149", calc_types=[CalcType.GGA_Static, CalcType.GGA_U_Static]
        )
        assert len(results) > 0

    def test_get_materials_ids_references(self, mpr):
        data = mpr.get_materials_id_references("mp-123")
        assert len(data) > 5

    def test_get_materials_ids_doc(self, mpr):
        mpids = mpr.get_materials_ids("Al2O3")
        random.shuffle(mpids)
        doc = mpr.materials.get_data_by_id(mpids.pop(0))
        assert doc.formula_pretty == "Al2O3"

        mpids = mpr.get_materials_ids("Al-O")
        random.shuffle(mpids)
        doc = mpr.materials.get_data_by_id(mpids.pop(0))
        assert doc.chemsys == "Al-O"

    def test_get_structures(self, mpr):
        structs = mpr.get_structures("Mn3O4")
        assert len(structs) > 0

        structs = mpr.get_structures("Mn-O", final=False)
        assert len(structs) > 0

    @pytest.mark.skip(reason="Endpoint issues")
    def test_find_structure(self, mpr):
        path = os.path.join(MAPIClientSettings().TEST_FILES, "Si_mp_149.cif")
        with open(path) as file:
            data = mpr.find_structure(path)
            assert len(data) > 0

            s = CifParser(file).get_structures()[0]
            data = mpr.find_structure(s)
            assert len(data) > 0

    def test_get_bandstructure_by_material_id(self, mpr):
        bs = mpr.get_bandstructure_by_material_id("mp-149")
        assert isinstance(bs, BandStructureSymmLine)
        bs_unif = mpr.get_bandstructure_by_material_id("mp-149", line_mode=False)
        assert isinstance(bs_unif, BandStructure)
        assert not isinstance(bs_unif, BandStructureSymmLine)

    def test_get_dos_by_id(self, mpr):
        dos = mpr.get_dos_by_material_id("mp-149")
        assert isinstance(dos, CompleteDos)

    def test_get_entry_by_material_id(self, mpr):
        e = mpr.get_entry_by_material_id("mp-19017")
        assert isinstance(e[0], ComputedEntry)
        assert e[0].composition.reduced_formula == "LiFePO4"

    def test_get_entries(self, mpr):
        syms = ["Li", "Fe", "O"]
        chemsys = "Li-Fe-O"
        entries = mpr.get_entries(chemsys)
        sorted_entries = mpr.get_entries(chemsys, sort_by_e_above_hull=True)

        elements = {Element(sym) for sym in syms}
        for e in entries:
            assert isinstance(e, ComputedEntry)
            assert set(e.composition.elements).issubset(elements)

        assert sorted_entries != entries

        # Formula
        formula = "SiO2"
        entries = mpr.get_entries(formula)

        for e in entries:
            assert isinstance(e, ComputedEntry)

        # Property data
        formula = "BiFeO3"
        entries = mpr.get_entries(formula, property_data=["energy_above_hull"])

        for e in entries:
            assert e.data.get("energy_above_hull", None) is not None

        # Conventional structure
        formula = "BiFeO3"
        entry = mpr.get_entry_by_material_id(
            "mp-22526", inc_structure=True, conventional_unit_cell=True
        )[0]

        s = entry.structure
        assert pytest.approx(s.lattice.a) == s.lattice.b
        assert pytest.approx(s.lattice.a) != s.lattice.c
        assert pytest.approx(s.lattice.alpha) == 90
        assert pytest.approx(s.lattice.beta) == 90
        assert pytest.approx(s.lattice.gamma) == 120

        # Ensure energy per atom is same
        prim = mpr.get_entry_by_material_id(
            "mp-22526", inc_structure=True, conventional_unit_cell=False
        )[0]
        assert pytest.approx(prim.energy_per_atom) == entry.energy_per_atom

        s = prim.structure
        assert pytest.approx(s.lattice.a) == s.lattice.b
        assert pytest.approx(s.lattice.a) == s.lattice.c
        assert pytest.approx(s.lattice.alpha) == s.lattice.beta
        assert pytest.approx(s.lattice.alpha) == s.lattice.gamma

        # Additional criteria
        entry = mpr.get_entries(
            "mp-149",
            additional_criteria={"energy_above_hull": (0.0, 10)},
            property_data=["energy_above_hull"],
        )[0]

        assert "energy_above_hull" in entry.data

        entries = mpr.get_entries(
            "mp-149",
            additional_criteria={"energy_above_hull": (1, 10)},
            property_data=["energy_above_hull"],
        )

        assert len(entries) == 0

    def test_get_entries_in_chemsys(self, mpr):
        syms = ["Li", "Fe", "O"]
        syms2 = "Li-Fe-O"
        entries = mpr.get_entries_in_chemsys(syms)
        entries2 = mpr.get_entries_in_chemsys(syms2)
        elements = {Element(sym) for sym in syms}
        for e in entries:
            assert isinstance(e, ComputedEntry)
            assert set(e.composition.elements).issubset(elements)

        e1 = {i.entry_id for i in entries}
        e2 = {i.entry_id for i in entries2}
        assert e1 == e2

        gibbs_entries = mpr.get_entries_in_chemsys(syms2, use_gibbs=500)
        for e in gibbs_entries:
            assert isinstance(e, GibbsComputedStructureEntry)

    @pytest.mark.skip(reason="SSL issues")
    def test_get_pourbaix_entries(self, mpr):
        # test input chemsys as a list of elements
        pbx_entries = mpr.get_pourbaix_entries(["Fe", "Cr"])
        for pbx_entry in pbx_entries:
            assert isinstance(pbx_entry, PourbaixEntry)

        # test input chemsys as a string
        pbx_entries = mpr.get_pourbaix_entries("Fe-Cr")
        for pbx_entry in pbx_entries:
            assert isinstance(pbx_entry, PourbaixEntry)

        # test use_gibbs kwarg
        pbx_entries = mpr.get_pourbaix_entries("Li-O", use_gibbs=300)
        for pbx_entry in pbx_entries:
            assert isinstance(pbx_entry, PourbaixEntry)

        # test solid_compat kwarg
        with pytest.raises(ValueError, match="Solid compatibility can only be"):
            mpr.get_pourbaix_entries("Ti-O", solid_compat=None)

        # test removal of extra elements from reference solids
        # Li-Zn-S has Na in reference solids
        pbx_entries = mpr.get_pourbaix_entries("Li-Zn-S")
        assert not any(e for e in pbx_entries if "Na" in e.composition)

        # Ensure entries are pourbaix compatible
        PourbaixDiagram(pbx_entries)

        # TODO - old tests copied from pymatgen with specific energy values. Update or delete
        # fe_two_plus = [e for e in pbx_entries if e.entry_id == "ion-0"][0]
        # self.assertAlmostEqual(fe_two_plus.energy, -1.12369, places=3)
        #
        # feo2 = [e for e in pbx_entries if e.entry_id == "mp-25332"][0]
        # self.assertAlmostEqual(feo2.energy, 3.56356, places=3)
        #
        # # Test S, which has Na in reference solids
        # pbx_entries = self.rester.get_pourbaix_entries(["S"])
        # so4_two_minus = pbx_entries[9]
        # self.assertAlmostEqual(so4_two_minus.energy, 0.301511, places=3)

    @pytest.mark.skip(reason="SSL issues")
    def test_get_ion_entries(self, mpr):
        entries = mpr.get_entries_in_chemsys("Ti-O-H")
        pd = PhaseDiagram(entries)
        ion_entry_data = mpr.get_ion_reference_data_for_chemsys("Ti-O-H")
        ion_entries = mpr.get_ion_entries(pd, ion_entry_data)
        assert len(ion_entries) == 5
<<<<<<< HEAD
        assert all([isinstance(i, IonEntry) for i in ion_entries])
        bi_v_entry_data = mpr.get_ion_reference_data_for_chemsys("Bi-V")
        bi_data = mpr.get_ion_reference_data_for_chemsys("Bi")
        v_data = mpr.get_ion_reference_data_for_chemsys("V")
        assert len(bi_v_entry_data) == len(bi_data) + v_data
=======
        assert all(isinstance(i, IonEntry) for i in ion_entries)
>>>>>>> aa931936

        # test an incomplete phase diagram
        entries = mpr.get_entries_in_chemsys("Ti-O")
        pd = PhaseDiagram(entries)
        with pytest.raises(ValueError, match="The phase diagram chemical system"):
            mpr.get_ion_entries(pd)

        # test ion energy calculation
        ion_data = mpr.get_ion_reference_data_for_chemsys("S")
        ion_ref_comps = [
            Ion.from_formula(d["data"]["RefSolid"]).composition for d in ion_data
        ]
        ion_ref_elts = set(
            itertools.chain.from_iterable(i.elements for i in ion_ref_comps)
        )
        ion_ref_entries = mpr.get_entries_in_chemsys(
            list([str(e) for e in ion_ref_elts] + ["O", "H"])
        )
        mpc = MaterialsProjectAqueousCompatibility()
        ion_ref_entries = mpc.process_entries(ion_ref_entries)
        ion_ref_pd = PhaseDiagram(ion_ref_entries)
        ion_entries = mpr.get_ion_entries(ion_ref_pd, ion_ref_data=ion_data)

        # In ion ref data, SO4-2 is -744.27 kJ/mol; ref solid is -1,279.0 kJ/mol
        # so the ion entry should have an energy (-744.27 +1279) = 534.73 kJ/mol
        # or 5.542 eV/f.u. above the energy of Na2SO4
        so4_two_minus = [e for e in ion_entries if e.ion.reduced_formula == "SO4[-2]"][
            0
        ]

        # the ref solid is Na2SO4, ground state mp-4770
        # the rf factor correction is necessary to make sure the composition
        # of the reference solid is normalized to a single formula unit
        ref_solid_entry = [e for e in ion_ref_entries if e.entry_id == "mp-4770"][0]
        rf = ref_solid_entry.composition.get_reduced_composition_and_factor()[1]
        solid_energy = ion_ref_pd.get_form_energy(ref_solid_entry) / rf

        assert np.allclose(so4_two_minus.energy, solid_energy + 5.542, atol=1e-3)

    def test_get_phonon_data_by_material_id(self, mpr):
        bs = mpr.get_phonon_bandstructure_by_material_id("mp-2172")
        assert isinstance(bs, PhononBandStructureSymmLine)

        dos = mpr.get_phonon_dos_by_material_id("mp-2172")
        assert isinstance(dos, PhononDos)

    @pytest.mark.skip(reason="Test needs fixing with ENV variables")
    def test_get_charge_density_data(self, mpr):
        chgcar = mpr.get_charge_density_from_material_id("mp-149")
        assert isinstance(chgcar, Chgcar)

        chgcar, task_doc = mpr.get_charge_density_from_material_id(
            "mp-149", inc_task_doc=True
        )
        assert isinstance(chgcar, Chgcar)
        assert isinstance(task_doc, TaskDoc)

    def test_get_wulff_shape(self, mpr):
        ws = mpr.get_wulff_shape("mp-126")
        assert isinstance(ws, WulffShape)

    def test_large_list(self, mpr):
        mpids = [
            str(doc.material_id)
            for doc in mpr.summary.search(
                chunk_size=1000, num_chunks=15, fields=["material_id"]
            )
        ]
        docs = mpr.summary.search(material_ids=mpids, fields=["material_ids"])
        assert len(docs) == 15000<|MERGE_RESOLUTION|>--- conflicted
+++ resolved
@@ -247,15 +247,11 @@
         ion_entry_data = mpr.get_ion_reference_data_for_chemsys("Ti-O-H")
         ion_entries = mpr.get_ion_entries(pd, ion_entry_data)
         assert len(ion_entries) == 5
-<<<<<<< HEAD
         assert all([isinstance(i, IonEntry) for i in ion_entries])
         bi_v_entry_data = mpr.get_ion_reference_data_for_chemsys("Bi-V")
         bi_data = mpr.get_ion_reference_data_for_chemsys("Bi")
         v_data = mpr.get_ion_reference_data_for_chemsys("V")
         assert len(bi_v_entry_data) == len(bi_data) + v_data
-=======
-        assert all(isinstance(i, IonEntry) for i in ion_entries)
->>>>>>> aa931936
 
         # test an incomplete phase diagram
         entries = mpr.get_entries_in_chemsys("Ti-O")
