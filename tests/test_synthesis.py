import inspect
import os
from typing import List

import pytest

from mp_api.routes.synthesis import SynthesisRester
from emmet.core.synthesis import SynthesisTypeEnum, SynthesisRecipe


@pytest.fixture
def rester():
    rester = SynthesisRester()
    yield rester
    rester.session.close()


@pytest.mark.skipif(
    os.environ.get("MP_API_KEY", None) is None, reason="No API key found."
)
def test_client(rester):
    # Get specific search method
    search_method = None
    for entry in inspect.getmembers(rester, predicate=inspect.ismethod):
        if "search" in entry[0] and entry[0] != "search":
            search_method = entry[1]

    if search_method is not None:
        q = {"keywords": ["silicon"]}

        doc = search_method(**q)[0]

        assert doc.doi is not None
        assert doc.paragraph_string is not None
        assert doc.synthesis_type is not None


@pytest.mark.skipif(
    os.environ.get("MP_API_KEY", None) is None, reason="No API key found."
)
def test_filters_keywords(rester):
    search_method = None
    for entry in inspect.getmembers(rester, predicate=inspect.ismethod):
        if "search" in entry[0] and entry[0] != "search":
            search_method = entry[1]

    if search_method is not None:
        doc = search_method(keywords=["silicon"])[0]

        assert isinstance(doc.search_score, float)
        highlighted = sum([x["texts"] for x in doc.highlights], [])
        assert "silicon" in " ".join([x["value"] for x in highlighted]).lower()


@pytest.mark.skipif(
    os.environ.get("MP_API_KEY", None) is None, reason="No API key found."
)
def test_filters_synthesis_type(rester):
    search_method = None
    for entry in inspect.getmembers(rester, predicate=inspect.ismethod):
        if "search" in entry[0] and entry[0] != "search":
            search_method = entry[1]

    if search_method is not None:
        doc = search_method(
            synthesis_type=[SynthesisTypeEnum.solid_state], num_chunks=1
        )
        assert all(x.synthesis_type == SynthesisTypeEnum.solid_state for x in doc)

        doc = search_method(synthesis_type=[SynthesisTypeEnum.sol_gel], num_chunks=1)
        assert all(x.synthesis_type == SynthesisTypeEnum.sol_gel for x in doc)


@pytest.mark.skipif(
    os.environ.get("MP_API_KEY", None) is None, reason="No API key found."
)
@pytest.mark.xfail  # Needs fixing
def test_filters_temperature_range(rester):
    search_method = None
    for entry in inspect.getmembers(rester, predicate=inspect.ismethod):
        if "search" in entry[0] and entry[0] != "search":
            search_method = entry[1]

    if search_method is not None:
        docs: List[SynthesisRecipe] = search_method(
            condition_heating_temperature_min=700,
            condition_heating_temperature_max=1000,
            num_chunks=5,
        )
        for doc in docs:
            for op in doc.operations:
                for temp in op.conditions.heating_temperature:
                    for val in temp.values:
                        assert 700 <= val <= 1000


@pytest.mark.skipif(
    os.environ.get("MP_API_KEY", None) is None, reason="No API key found."
)
@pytest.mark.xfail  # Needs fixing
def test_filters_time_range(rester):
    search_method = None
    for entry in inspect.getmembers(rester, predicate=inspect.ismethod):
        if "search" in entry[0] and entry[0] != "search":
            search_method = entry[1]

    if search_method is not None:
        docs: List[SynthesisRecipe] = search_method(
<<<<<<< HEAD
            condition_heating_time_min=7, condition_heating_time_max=11, num_chunks=5,
=======
            condition_heating_time_min=7, condition_heating_time_max=11, num_chunks=5
>>>>>>> eaae6619
        )
        for doc in docs:
            for op in doc.operations:
                for temp in op.conditions.heating_time:
                    for val in temp.values:
                        assert 7 <= val <= 11


@pytest.mark.skipif(
    os.environ.get("MP_API_KEY", None) is None, reason="No API key found."
)
def test_filters_atmosphere(rester):
    search_method = None
    for entry in inspect.getmembers(rester, predicate=inspect.ismethod):
        if "search" in entry[0] and entry[0] != "search":
            search_method = entry[1]

    if search_method is not None:
        docs: List[SynthesisRecipe] = search_method(
            condition_heating_atmosphere=["air", "O2"], num_chunks=5,
        )
        for doc in docs:
            found = False
            for op in doc.operations:
                for atm in op.conditions.heating_atmosphere:
                    if atm in ["air", "O2"]:
                        found = True
            assert found


@pytest.mark.skipif(
    os.environ.get("MP_API_KEY", None) is None, reason="No API key found."
)
def test_filters_mixing_device(rester):
    search_method = None
    for entry in inspect.getmembers(rester, predicate=inspect.ismethod):
        if "search" in entry[0] and entry[0] != "search":
            search_method = entry[1]

    if search_method is not None:
        docs: List[SynthesisRecipe] = search_method(
            condition_mixing_device=["zirconia", "Al2O3"], num_chunks=5,
        )
        for doc in docs:
            found = False
            for op in doc.operations:
                if op.conditions.mixing_device in ["zirconia", "Al2O3"]:
                    found = True
            assert found


@pytest.mark.skipif(
    os.environ.get("MP_API_KEY", None) is None, reason="No API key found."
)
def test_filters_mixing_media(rester):
    search_method = None
    for entry in inspect.getmembers(rester, predicate=inspect.ismethod):
        if "search" in entry[0] and entry[0] != "search":
            search_method = entry[1]

    if search_method is not None:
        docs: List[SynthesisRecipe] = search_method(
            condition_mixing_media=["water", "alcohol"], num_chunks=5,
        )
        for doc in docs:
            found = False
            for op in doc.operations:
                if op.conditions.mixing_media in ["water", "alcohol"]:
                    found = True
            assert found<|MERGE_RESOLUTION|>--- conflicted
+++ resolved
@@ -106,11 +106,7 @@
 
     if search_method is not None:
         docs: List[SynthesisRecipe] = search_method(
-<<<<<<< HEAD
-            condition_heating_time_min=7, condition_heating_time_max=11, num_chunks=5,
-=======
             condition_heating_time_min=7, condition_heating_time_max=11, num_chunks=5
->>>>>>> eaae6619
         )
         for doc in docs:
             for op in doc.operations:
