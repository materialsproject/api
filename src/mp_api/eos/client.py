--- conflicted
+++ resolved
@@ -4,17 +4,7 @@
 from mp_api.core.client import BaseRester, MPRestError
 
 
-<<<<<<< HEAD
 class EOSRester(BaseRester):
-=======
-class EOSRESTer(BaseRester):
-    def __init__(self, endpoint, **kwargs):
-        """
-        Initializes the CoreRESTer to a MAPI URL
-        """
-
-        self.endpoint = endpoint.strip("/")
->>>>>>> 6364ddcd
 
     suffix = "eos"
 
@@ -41,11 +31,7 @@
         volume: Optional[Tuple[float, float]] = None,
         energy: Optional[Tuple[float, float]] = None,
         num_chunks: Optional[int] = None,
-<<<<<<< HEAD
-        chunk_size: Optional[int] = 100,
-=======
         chunk_size: int = 100,
->>>>>>> 6364ddcd
         fields: Optional[List[str]] = None,
     ):
         """
@@ -70,11 +56,7 @@
         if volume:
             query_params.update({"volume_min": volume[0], "volume_max": volume[1]})
 
-<<<<<<< HEAD
-        if any(energy):
-=======
         if energy:
->>>>>>> 6364ddcd
             query_params.update({"energy_min": energy[0], "energy_max": energy[1]})
 
         if fields:
