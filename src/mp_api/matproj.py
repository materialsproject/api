--- conflicted
+++ resolved
@@ -327,11 +327,8 @@
             material_id (str): Materials Project material_id.
 
         Returns:
-<<<<<<< HEAD
-            CompletePhononDos: A phonon DOS object.
-=======
              CompletePhononDos: A phonon DOS object.
->>>>>>> 1d30d476
+
         """
         raise NotImplementedError
 
@@ -346,22 +343,7 @@
             PhononBandStructureSymmLine:  phonon band structure.
         """
         raise NotImplementedError
-
-<<<<<<< HEAD
-    def get_phonon_ddb_by_material_id(self, material_id):
-        """
-        Get ABINIT Derivative Data Base (DDB) output for phonon calculations.
-
-        Args:
-            material_id (str): Materials Project material_id.
-
-        Returns:
-            str: ABINIT DDB file as a string.
-        """
-        raise NotImplementedError
-
-=======
->>>>>>> 1d30d476
+        
     def query(
         self,
         criteria,
@@ -424,16 +406,6 @@
         # TODO: discuss
         raise NotImplementedError
 
-<<<<<<< HEAD
-    def submit_structures(self, structures, public_name, public_email):
-        """
-        Submits a list of structures to the Materials Project.
-        
-        Note that public_name and public_email will be used to credit the
-        submitter on the Materials Project website.
-        Args:
-            structures: A list of Structure objects
-=======
     def submit_structures(
         self,
         structures,
@@ -449,7 +421,6 @@
         Args:
             structures: A list of Structure objects
 
->>>>>>> 1d30d476
         Returns:
             ?
         """
