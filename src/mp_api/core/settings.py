from pydantic import BaseSettings, Field
from mp_api import __file__ as root_dir
from typing import List
import os


class MAPIClientSettings(BaseSettings):
    """
    Special class to store settings for MAPI client
    python module
    """

    TEST_FILES: str = Field(
        os.path.join(os.path.dirname(os.path.abspath(root_dir)), "../../test_files"),
        description="Directory with test files",
    )

    QUERY_NO_PARALLEL: List[str] = Field(
        [
            "elements",
            "possible_species",
            "coordination_envs",
            "coordination_envs_anonymous",
            "has_props",
            "gb_plane",
            "rotation_axis",
            "keywords",
            "substrate_orientation",
            "film_orientation",
            "synthesis_type",
            "operations",
            "condition_mixing_device",
            "condition_mixing_media",
            "condition_heating_atmosphere",
            "operations",
            "sort_fields",
            "fields",
        ],
        description="List API query parameters that do not support parallel requests.",
    )

    NUM_PARALLEL_REQUESTS: int = Field(
        8, description="Number of parallel requests to send.",
    )

    MAX_RETRIES: int = Field(3, description="Maximum number of retries for requests.")

    MUTE_PROGRESS_BARS: bool = Field(
        False, description="Whether to mute progress bars when data is retrieved.",
<<<<<<< HEAD
    )
=======
    )

    class Config:
        env_prefix = "MPRESTER_"
>>>>>>> 46d83aa3
<|MERGE_RESOLUTION|>--- conflicted
+++ resolved
@@ -47,11 +47,8 @@
 
     MUTE_PROGRESS_BARS: bool = Field(
         False, description="Whether to mute progress bars when data is retrieved.",
-<<<<<<< HEAD
-    )
-=======
     )
 
+
     class Config:
-        env_prefix = "MPRESTER_"
->>>>>>> 46d83aa3
+        env_prefix = "MPRESTER_"