# coding: utf-8
"""
This module provides classes to interface with the Materials Project REST
API v3 to enable the creation of data structures and pymatgen objects using
Materials Project data.
"""

from hashlib import new
import itertools
import json
import platform
import sys
import warnings
from concurrent.futures import FIRST_COMPLETED, ThreadPoolExecutor, wait
from json import JSONDecodeError
from os import environ
from typing import Dict, Generic, List, Optional, TypeVar, Union, Tuple
from urllib.parse import urljoin
from copy import copy
from math import ceil
from matplotlib import use

import requests
from emmet.core.utils import jsanitize
from maggma.api.utils import api_sanitize
from monty.json import MontyDecoder
from mp_api.core.settings import MAPIClientSettings
from pydantic import BaseModel
from requests.adapters import HTTPAdapter
from requests.exceptions import RequestException
from tqdm.auto import tqdm
from urllib3.util.retry import Retry

try:
    from pymatgen.core import __version__ as pmg_version  # type: ignore
except ImportError:  # pragma: no cover
    # fallback to root-level import for older pymatgen versions
    from pymatgen import __version__ as pmg_version  # type: ignore

# TODO: think about how to migrate from PMG_MAPI_KEY
DEFAULT_API_KEY = environ.get("MP_API_KEY", None)
DEFAULT_ENDPOINT = environ.get("MP_API_ENDPOINT", "https://api.materialsproject.org/")

T = TypeVar("T")


class BaseRester(Generic[T]):
    """
    Base client class with core stubs
    """

    suffix: Optional[str] = None
    document_model: BaseModel = None  # type: ignore
    supports_versions: bool = False
    primary_key: str = "material_id"

    def __init__(
        self,
        api_key: Union[str, None] = DEFAULT_API_KEY,
        endpoint: str = DEFAULT_ENDPOINT,
        include_user_agent: bool = True,
        session: Optional[requests.Session] = None,
        debug: bool = False,
        monty_decode: bool = True,
        use_document_model: bool = True,
    ):
        """
        Args:
            api_key (str): A String API key for accessing the MaterialsProject
                REST interface. Please obtain your API key at
                https://www.materialsproject.org/dashboard. If this is None,
                the code will check if there is a "PMG_MAPI_KEY" setting.
                If so, it will use that environment variable. This makes
                easier for heavy users to simply add this environment variable to
                their setups and MPRester can then be called without any arguments.
            endpoint (str): Url of endpoint to access the MaterialsProject REST
                interface. Defaults to the standard Materials Project REST
                address at "https://api.materialsproject.org", but
                can be changed to other urls implementing a similar interface.
            include_user_agent (bool): If True, will include a user agent with the
                HTTP request including information on pymatgen and system version
                making the API request. This helps MP support pymatgen users, and
                is similar to what most web browsers send with each page request.
                Set to False to disable the user agent.
            session: requests Session object with which to connect to the API, for
                advanced usage only.
            debug: if True, print the URL for every request
            monty_decode: Decode the data using monty into python objects
            use_document_model: If False, skip the creating the document model and return data
                as a dictionary. This can be simpler to work with but bypasses data validation
                and will not give auto-complete for available fields.
        """

        self.api_key = api_key
        self.base_endpoint = endpoint
        self.endpoint = endpoint
        self.debug = debug
        self.include_user_agent = include_user_agent
        self.monty_decode = monty_decode
        self.use_document_model = use_document_model

        if self.suffix:
            self.endpoint = urljoin(self.endpoint, self.suffix)
        if not self.endpoint.endswith("/"):
            self.endpoint += "/"

        if session:
            self._session = session
        else:
            self._session = None  # type: ignore

        self.document_model = (
            api_sanitize(self.document_model) if self.document_model is not None else None  # type: ignore
        )

    @property
    def session(self) -> requests.Session:
        if not self._session:
            self._session = self._create_session(self.api_key, self.include_user_agent)
        return self._session

    @staticmethod
    def _create_session(api_key, include_user_agent):
        session = requests.Session()
        session.trust_env = False
        session.headers = {"x-api-key": api_key}
        if include_user_agent:
            pymatgen_info = "pymatgen/" + pmg_version
            python_info = "Python/{}.{}.{}".format(
                sys.version_info.major, sys.version_info.minor, sys.version_info.micro
            )
            platform_info = "{}/{}".format(platform.system(), platform.release())
            session.headers["user-agent"] = "{} ({} {})".format(pymatgen_info, python_info, platform_info)

        max_retry_num = MAPIClientSettings().MAX_RETRIES
        retry = Retry(
            total=max_retry_num,
            read=max_retry_num,
            connect=max_retry_num,
            respect_retry_after_header=True,
            status_forcelist=[429],  # rate limiting
        )
        adapter = HTTPAdapter(max_retries=retry)
        session.mount("http://", adapter)
        session.mount("https://", adapter)

        return session

    def __enter__(self):  # pragma: no cover
        """
        Support for "with" context.
        """
        return self

    def __exit__(self, exc_type, exc_val, exc_tb):  # pragma: no cover
        """
        Support for "with" context.
        """
        if self.session is not None:
            self.session.close()
        self._session = None

    def _post_resource(
        self,
        body: Dict = None,
        params: Optional[Dict] = None,
        suburl: Optional[str] = None,
        use_document_model: Optional[bool] = None,
    ) -> Dict:
        """
        Post data to the endpoint for a Resource.

        Arguments:
            body: body json to send in post request
            params: extra params to send in post request
            suburl: make a request to a specified sub-url
            use_document_model: if None, will defer to the self.use_document_model attribute

        Returns:
            A Resource, a dict with two keys, "data" containing a list of documents, and
            "meta" containing meta information, e.g. total number of documents
            available.
        """

        if use_document_model is None:
            use_document_model = self.use_document_model

        payload = jsanitize(body)

        try:
            url = self.endpoint
            if suburl:
                url = urljoin(self.endpoint, suburl)
                if not url.endswith("/"):
                    url += "/"
            response = self.session.post(url, json=payload, verify=True, params=params)

            if response.status_code == 200:

                if self.monty_decode:
                    data = json.loads(response.text, cls=MontyDecoder)
                else:
                    data = json.loads(response.text)

                if self.document_model and use_document_model:
                    if isinstance(data["data"], dict):
                        data["data"] = self.document_model.parse_obj(data["data"])  # type: ignore
                    elif isinstance(data["data"], list):
                        data["data"] = [self.document_model.parse_obj(d) for d in data["data"]]  # type: ignore

                return data

            else:
                try:
                    data = json.loads(response.text)["detail"]
                except (JSONDecodeError, KeyError):
                    data = "Response {}".format(response.text)
                if isinstance(data, str):
                    message = data
                else:
                    try:
                        message = ", ".join("{} - {}".format(entry["loc"][1], entry["msg"]) for entry in data)
                    except (KeyError, IndexError):
                        message = str(data)

                raise MPRestError(
                    f"REST post query returned with error status code {response.status_code} "
                    f"on URL {response.url} with message:\n{message}"
                )

        except RequestException as ex:

            raise MPRestError(str(ex))

    def _query_resource(
        self,
        criteria: Optional[Dict] = None,
        fields: Optional[List[str]] = None,
        suburl: Optional[str] = None,
        use_document_model: Optional[bool] = None,
        parallel_param: Optional[str] = None,
        num_chunks: Optional[int] = None,
        chunk_size: Optional[int] = None,
    ) -> Dict:
        """
        Query the endpoint for a Resource containing a list of documents
        and meta information about pagination and total document count.

        For the end-user, methods .query() and .count() are intended to be
        easier to use.

        Arguments:
            criteria: dictionary of criteria to filter down
            fields: list of fields to return
            suburl: make a request to a specified sub-url
            use_document_model: if None, will defer to the self.use_document_model attribute
            parallel_param: parameter used to make parallel requests
            num_chunks: Maximum number of chunks of data to yield. None will yield all possible.
            chunk_size: Number of data entries per chunk.

        Returns:
            A Resource, a dict with two keys, "data" containing a list of documents, and
            "meta" containing meta information, e.g. total number of documents
            available.
        """

        if use_document_model is None:
            use_document_model = self.use_document_model

        if criteria:
            criteria = {k: v for k, v in criteria.items() if v is not None}
        else:
            criteria = {}

        if fields:
            if isinstance(fields, str):
                fields = [fields]
            criteria["_fields"] = ",".join(fields)

        try:
            url = self.endpoint
            if suburl:
                url = urljoin(self.endpoint, suburl)
                if not url.endswith("/"):
                    url += "/"

            data = self._submit_requests(
                url=url,
                criteria=criteria,
                use_document_model=use_document_model,
                parallel_param=parallel_param,
                num_chunks=num_chunks,
                chunk_size=chunk_size,
            )

            return data

        except RequestException as ex:

            raise MPRestError(str(ex))

    def _submit_requests(
        self,
        url,
        criteria,
        use_document_model,
        parallel_param=None,
        num_chunks=None,
        chunk_size=None,
    ) -> Dict:
        """
        Handle submitting requests. Parallel requests supported if possible.
        Parallelization will occur either over the largest list of supported
        query parameters used and/or over pagination.

        The number of threads is chosen by NUM_PARALLEL_REQUESTS in settings.

        Arguments:
            criteria: dictionary of criteria to filter down
            url: url used to make request
            use_document_model: if None, will defer to the self.use_document_model attribute
            parallel_param: parameter to parallelize requests with
            num_chunks: Maximum number of chunks of data to yield. None will yield all possible.
            chunk_size: Number of data entries per chunk.

        Returns:
            Dictionary containing data and metadata
        """

        # Generate new sets of criteria dicts to be run in parallel
        # with new appropriate limit values. New limits obtained from
        # trying to evenly divide num_chunks by the total number of new
        # criteria dicts.
        if parallel_param is not None:
            param_length = len(criteria[parallel_param].split(","))
            slice_size = int(param_length / MAPIClientSettings().NUM_PARALLEL_REQUESTS) or 1

            new_param_values = [
                entry
                for entry in (
                    criteria[parallel_param].split(",")[i : (i + slice_size)]
                    for i in range(0, param_length, slice_size)
                )
                if entry != []
            ]

            # Get new limit values that sum to chunk_size
            num_new_params = len(new_param_values)
            q = int(chunk_size / num_new_params)  # quotient
            r = chunk_size % num_new_params  # remainder
            new_limits = []

            for _ in range(num_new_params):
                val = q + 1 if r > 0 else q if q > 0 else 1
                new_limits.append(val)
                r -= 1

            # Split list and generate multiple criteria
            new_criteria = [
                {
<<<<<<< HEAD
                    **{key: criteria[key] for key in criteria if key not in [parallel_param, "limit"]},
=======
                    **{
                        key: criteria[key]
                        for key in criteria
                        if key not in [parallel_param, "_limit"]
                    },
>>>>>>> caab4371
                    parallel_param: ",".join(list_chunk),
                    "_limit": new_limits[list_num],
                }
                for list_num, list_chunk in enumerate(new_param_values)
            ]

        else:
            # Only parallelize over pagination parameters
            new_criteria = [criteria]
            new_limits = [chunk_size]

        total_num_docs = 0
        total_data = {"data": []}  # type: dict

        # Obtain first page of results and get pagination information.
        # Individual total document limits (subtotal) will potentially
        # be used for rebalancing should one new of the criteria
        # queries result in a smaller amount of docs compared to the
        # new limit value we assigned.
        subtotals = []
        remaining_docs_avail = {}

        initial_params_list = [{"url": url, "verify": True, "params": copy(crit)} for crit in new_criteria]

        initial_data_tuples = self._multi_thread(use_document_model, initial_params_list)

        for data, subtotal, crit_ind in initial_data_tuples:

            subtotals.append(subtotal)
            sub_diff = subtotal - new_limits[crit_ind]
            remaining_docs_avail[crit_ind] = sub_diff
            total_data["data"].extend(data["data"])

        last_data_entry = initial_data_tuples[-1][0]

        # Rebalance if some parallel queries produced too few results
        if len(remaining_docs_avail) > 1 and len(total_data["data"]) < chunk_size:
            remaining_docs_avail = dict(sorted(remaining_docs_avail.items(), key=lambda item: item[1]))

            # Redistribute missing docs from initial chunk among queries
            # which have head room with respect to remaining document number.
            fill_docs = 0
            rebalance_params = []
            for crit_ind, amount_avail in remaining_docs_avail.items():
                if amount_avail <= 0:
                    fill_docs += abs(amount_avail)
                    new_limits[crit_ind] = 0
                else:
                    crit = new_criteria[crit_ind]
                    crit["_skip"] = crit["_limit"]

                    if fill_docs == 0:
                        continue

                    if fill_docs >= amount_avail:
                        crit["_limit"] = amount_avail
                        new_limits[crit_ind] += amount_avail
                        fill_docs -= amount_avail

                    else:
                        crit["_limit"] = fill_docs
                        new_limits[crit_ind] += fill_docs
                        fill_docs = 0

                    rebalance_params.append({"url": url, "verify": True, "params": copy(crit)})

                    new_criteria[crit_ind]["_skip"] += crit["_limit"]
                    new_criteria[crit_ind]["_limit"] = chunk_size

            # Obtain missing initial data after rebalancing
            if len(rebalance_params) > 0:

                rebalance_data_tuples = self._multi_thread(use_document_model, rebalance_params)

                for data, _, _ in rebalance_data_tuples:
                    total_data["data"].extend(data["data"])

                last_data_entry = rebalance_data_tuples[-1][0]

        total_num_docs = sum(subtotals)

        if "meta" in last_data_entry:
            last_data_entry["meta"]["total_doc"] = total_num_docs
            total_data["meta"] = last_data_entry["meta"]

        # Get max number of reponse pages
        max_pages = num_chunks if num_chunks is not None else ceil(total_num_docs / chunk_size)

        # Get total number of docs needed
        num_docs_needed = min((max_pages * chunk_size), total_num_docs)

        # Setup progress bar
        pbar_message = (  # type: ignore
            f"Retrieving {self.document_model.__name__} documents"
            if self.document_model is not None
            else "Retrieving documents"
        )
        pbar = (
            tqdm(
                desc=pbar_message,
                total=num_docs_needed,
            )
            if not MAPIClientSettings().MUTE_PROGRESS_BARS
            else None
        )

        initial_data_length = len(total_data["data"])

        # If we have all the results in a single page, return directly
        if initial_data_length >= num_docs_needed or num_chunks == 1:
            new_total_data = copy(total_data)
            new_total_data["data"] = total_data["data"][:num_docs_needed]

            if pbar is not None:
                pbar.update(num_docs_needed)
                pbar.close()
            return new_total_data

        # otherwise, prepare to paginate in parallel
        if chunk_size is None:
            raise ValueError("A chunk size must be provided to enable pagination")

        if pbar is not None:
            pbar.update(initial_data_length)

        # Warning to select specific fields only for many results
        if criteria.get("_all_fields", False) and (total_num_docs / chunk_size > 10):
            warnings.warn(
                f"Use the 'fields' argument to select only fields of interest to speed "
                f"up data retrieval for large queries. "
                f"Choose from: {self.available_fields}"
            )

        # Get all pagination input params for parallel requests
        params_list = []
        doc_counter = 0

        for crit_num, crit in enumerate(new_criteria):
            remaining = remaining_docs_avail[crit_num]
            if "_skip" not in crit:
                crit["_skip"] = chunk_size if "_limit" not in crit else crit["_limit"]

            while remaining > 0:
                if doc_counter == (num_docs_needed - initial_data_length):
                    break

                if remaining < chunk_size:
                    crit["_limit"] = remaining
                    doc_counter += remaining
                else:
                    n = chunk_size - (doc_counter % chunk_size)
                    crit["_limit"] = n
                    doc_counter += n

                params_list.append(
                    {
                        "url": url,
                        "verify": True,
                        "params": {**crit, "_skip": crit["_skip"]},
                    }
                )

                crit["_skip"] += crit["_limit"]
                remaining -= crit["_limit"]

        # Submit requests and process data
        data_tuples = self._multi_thread(use_document_model, params_list, pbar)

        for data, _, _ in data_tuples:
            total_data["data"].extend(data["data"])

        if "meta" in data:
            total_data["meta"]["time_stamp"] = data["meta"]["time_stamp"]

        if pbar is not None:
            pbar.close()

        return total_data

    def _multi_thread(
        self,
        use_document_model: bool,
        params_list: List[dict],
        progress_bar: tqdm = None,
    ):
        """
        Handles setting up a threadpool and sending parallel requests

        Arguments:
            use_document_model (bool): if None, will defer to the self.use_document_model attribute
            params_list (list): list of dictionaries containing url and params for each request
            progress_bar (tqdm): progress bar to update with progress

        Returns:
            Tuples with data, total number of docs in matching the query in the database,
            and the index of the criteria dictionary in the provided parameter list
        """

        return_data = []

        params_gen = iter(params_list)  # Iter necessary for islice to keep track of what has been accessed

        params_ind = 0

        with ThreadPoolExecutor(max_workers=MAPIClientSettings().NUM_PARALLEL_REQUESTS) as executor:

            # Get list of initial futures defined by max number of parallel requests
            futures = set({})
            for params in itertools.islice(params_gen, MAPIClientSettings().NUM_PARALLEL_REQUESTS):

                future = executor.submit(
                    self._submit_request_and_process,
                    use_document_model=use_document_model,
                    **params,
                )
                setattr(future, "crit_ind", params_ind)
                futures.add(future)
                params_ind += 1

            while futures:
                # Wait for at least one future to complete and process finished
                finished, futures = wait(futures, return_when=FIRST_COMPLETED)

                for future in finished:
                    data, subtotal = future.result()
                    if progress_bar is not None:
                        progress_bar.update(len(data["data"]))
                    return_data.append((data, subtotal, future.crit_ind))  # type: ignore

                # Populate more futures to replace finished
                for params in itertools.islice(params_gen, len(finished)):
                    new_future = executor.submit(
                        self._submit_request_and_process,
                        use_document_model=use_document_model,
                        **params,
                    )
                    setattr(new_future, "crit_ind", params_ind)
                    futures.add(new_future)
                    params_ind += 1

        return return_data

    def _submit_request_and_process(
        self, url: str, verify: bool, params: dict, use_document_model: bool
    ) -> Tuple[Dict, int]:
        """
        Submits GET request and handles the response.

        Arguments:
            url: URL to send request to
            verify: whether to verify the server's TLS certificate
            params: dictionary of parameters to send in the request
            use_document_model: if None, will defer to the self.use_document_model attribute

        Returns:
            Tuple with data and total number of docs in matching the query in the database.
        """

        response = self.session.get(url=url, verify=verify, params=params)

        if response.status_code == 200:

            if self.monty_decode:
                data = json.loads(response.text, cls=MontyDecoder)
            else:
                data = json.loads(response.text)

            # other sub-urls may use different document models
            # the client does not handle this in a particularly smart way currently
            if self.document_model and use_document_model:
                data["data"] = [self.document_model.parse_obj(d) for d in data["data"]]  # type: ignore

            meta_total_doc_num = data.get("meta", {}).get("total_doc", 1)

            return data, meta_total_doc_num

        else:
            try:
                data = json.loads(response.text)["detail"]
            except (JSONDecodeError, KeyError):
                data = "Response {}".format(response.text)
            if isinstance(data, str):
                message = data
            else:
                try:
                    message = ", ".join("{} - {}".format(entry["loc"][1], entry["msg"]) for entry in data)
                except (KeyError, IndexError):
                    message = str(data)

            raise MPRestError(
                f"REST query returned with error status code {response.status_code} "
                f"on URL {response.url} with message:\n{message}"
            )

    def _query_resource_data(
        self,
        criteria: Optional[Dict] = None,
        fields: Optional[List[str]] = None,
        suburl: Optional[str] = None,
        use_document_model: Optional[bool] = None,
    ) -> Union[List[T], List[Dict]]:
        """
        Query the endpoint for a list of documents without associated meta information. Only
        returns a single page of results.

        Arguments:
            criteria: dictionary of criteria to filter down
            fields: list of fields to return
            suburl: make a request to a specified sub-url
            use_document_model: if None, will defer to the self.use_document_model attribute

        Returns:
            A list of documents
        """

        return self._query_resource(  # type: ignore
            criteria=criteria,
            fields=fields,
            suburl=suburl,
            use_document_model=use_document_model,
            chunk_size=1000,
            num_chunks=1,
        ).get("data")

    def get_data_by_id(
        self,
        document_id: str,
        fields: Optional[List[str]] = None,
    ) -> T:
        """
        Query the endpoint for a single document.

        Arguments:
            document_id: the unique key for this kind of document, typically a task_id
            fields: list of fields to return, by default will return all fields

        Returns:
            A single document.
        """

        if document_id is None:
            raise ValueError("Please supply a specific id. You can use the query method to find " "ids of interest.")

        if fields is None:
            criteria = {"_all_fields": True, "_limit": 1}  # type: dict
        else:
            criteria = {"_limit": 1}

        if isinstance(fields, str):  # pragma: no cover
            fields = (fields,)

        results = []  # type: List

        try:
            results = self._query_resource_data(
                criteria=criteria,
                fields=fields,
                suburl=document_id,  # type: ignore
            )
        except MPRestError:

            if self.primary_key == "material_id":
                # see if the material_id has changed, perhaps a task_id was supplied
                # this should likely be re-thought
                from mp_api import MPRester

                with MPRester(api_key=self.api_key, endpoint=self.base_endpoint) as mpr:
                    new_document_id = mpr.get_materials_id_from_task_id(document_id)

                if new_document_id is not None:
                    warnings.warn(
                        f"Document primary key has changed from {document_id} to {new_document_id}, "
                        f"returning data for {new_document_id} in {self.suffix} route.    "
                    )
                    document_id = new_document_id

                    results = self._query_resource_data(
                        criteria=criteria,
                        fields=fields,
                        suburl=document_id,  # type: ignore
                    )

        if not results:
            raise MPRestError(f"No result for record {document_id}.")
        elif len(results) > 1:  # pragma: no cover
            raise ValueError(f"Multiple records for {document_id}, this shouldn't happen. Please report as a bug.")
        else:
            return results[0]

    def search(
        self,
        num_chunks: Optional[int] = None,
        chunk_size: int = 1000,
        all_fields: bool = True,
        fields: Optional[List[str]] = None,
        **kwargs,
    ) -> Union[List[T], List[Dict]]:
        """
        A generic search method to retrieve documents matching specific parameters.

        Arguments:
            mute (bool): Whether to mute progress bars.
            num_chunks (int): Maximum number of chunks of data to yield. None will yield all possible.
            chunk_size (int): Number of data entries per chunk.
            all_fields (bool): Set to False to only return specific fields of interest. This will
                significantly speed up data retrieval for large queries and help us by reducing
                load on the Materials Project servers. Set to True by default to reduce confusion,
                unless "fields" are set, in which case all_fields will be set to False.
            fields (List[str]): List of fields to project. When searching, it is better to only ask for
                the specific fields of interest to reduce the time taken to retrieve the documents. See
                 the available_fields property to see a list of fields to choose from.
            kwargs: Supported search terms, e.g. nelements_max=3 for the "materials" search API.
                Consult the specific API route for valid search terms.

        Returns:
            A list of documents.
        """
        # This method should be customized for each end point to give more user friendly,
        # documented kwargs.

        return self._get_all_documents(
            kwargs,
            all_fields=all_fields,
            fields=fields,
            chunk_size=chunk_size,
            num_chunks=num_chunks,
        )

    def _get_all_documents(
        self,
        query_params,
        all_fields=True,
        fields=None,
        chunk_size=1000,
        num_chunks=None,
    ) -> Union[List[T], List[Dict]]:
        """
        Iterates over pages until all documents are retrieved. Displays
        progress using tqdm. This method is designed to give a common
        implementation for the search_* methods on various endpoints. See
        materials endpoint for an example of this in use.
        """

        if chunk_size <= 0:
            raise MPRestError("Chunk size must be greater than zero")

        if isinstance(num_chunks, int) and num_chunks <= 0:
            raise MPRestError("Number of chunks must be greater than zero or None.")

        if all_fields and not fields:
            query_params["_all_fields"] = True

        query_params["_limit"] = chunk_size

        # Check if specific parameters are present that can be parallelized over
        list_entries = sorted(
            [
                (key, len(entry.split(",")))
                for key, entry in query_params.items()
                if isinstance(entry, str)
                and len(entry.split(",")) > 0
                and key not in MAPIClientSettings().QUERY_NO_PARALLEL
            ],
            key=lambda item: item[1],
            reverse=True,
        )

        chosen_param = list_entries[0][0] if len(list_entries) > 0 else None

        results = self._query_resource(
            query_params,
            fields=fields,
            parallel_param=chosen_param,
            chunk_size=chunk_size,
            num_chunks=num_chunks,
        )

        return results["data"]

    def count(self, criteria: Optional[Dict] = None) -> Union[int, str]:
        """
        Return a count of total documents.
        :param criteria: As in .query()
        :return:
        """
        try:
            criteria = criteria or {}
            user_preferences = self.monty_decode, self.use_document_model
            self.monty_decode, self.use_document_model = (
                False,
                False,
            )  # do not waste cycles decoding
            results = self._query_resource(criteria=criteria, num_chunks=1, chunk_size=1)
            self.monty_decode, self.use_document_model = user_preferences
            return results["meta"]["total_doc"]
        except Exception:  # pragma: no cover
            return "Problem getting count"

    @property
    def available_fields(self) -> List[str]:
        if self.document_model is None:
            return ["Unknown fields."]
        return list(self.document_model.schema()["properties"].keys())  # type: ignore

    def __repr__(self):  # pragma: no cover
        return f"<{self.__class__.__name__} {self.endpoint}>"

    def __str__(self):  # pragma: no cover
        if self.document_model is None:
            return self.__repr__()
        return (
            f"{self.__class__.__name__} connected to {self.endpoint}\n\n"
            f"Available fields: {', '.join(self.available_fields)}\n\n"
        )


class MPRestError(Exception):
    """
    Raised when the query has problems, e.g., bad query format.
    """<|MERGE_RESOLUTION|>--- conflicted
+++ resolved
@@ -358,15 +358,11 @@
             # Split list and generate multiple criteria
             new_criteria = [
                 {
-<<<<<<< HEAD
-                    **{key: criteria[key] for key in criteria if key not in [parallel_param, "limit"]},
-=======
                     **{
                         key: criteria[key]
                         for key in criteria
                         if key not in [parallel_param, "_limit"]
                     },
->>>>>>> caab4371
                     parallel_param: ",".join(list_chunk),
                     "_limit": new_limits[list_num],
                 }
