--- conflicted
+++ resolved
@@ -515,21 +515,13 @@
         # Get all pagination input params for parallel requests
         params_list = []
         doc_counter = 0
-<<<<<<< HEAD
+
 
         for crit_num, crit in enumerate(new_criteria):
             remaining = remaining_docs_avail[crit_num]
             if "skip" not in crit:
                 crit["skip"] = chunk_size if "limit" not in crit else crit["limit"]
 
-=======
-
-        for crit_num, crit in enumerate(new_criteria):
-            remaining = remaining_docs_avail[crit_num]
-            if "skip" not in crit:
-                crit["skip"] = chunk_size if "limit" not in crit else crit["limit"]
-
->>>>>>> 46d83aa3
             while remaining > 0:
                 if doc_counter == (num_docs_needed - initial_data_length):
                     break
@@ -599,24 +591,18 @@
         ) as executor:
 
             # Get list of initial futures defined by max number of parallel requests
-<<<<<<< HEAD
             futures = set()
-=======
-            futures = set({})
->>>>>>> 46d83aa3
+
             for params in itertools.islice(
                 params_gen, MAPIClientSettings().NUM_PARALLEL_REQUESTS
             ):
 
-<<<<<<< HEAD
-                future = executor.submit(self.session.get, **params)
-=======
                 future = executor.submit(
                     self._submit_request_and_process,
                     use_document_model=use_document_model,
                     **params,
                 )
->>>>>>> 46d83aa3
+                
                 setattr(future, "crit_ind", params_ind)
                 futures.add(future)
                 params_ind += 1
@@ -626,27 +612,22 @@
                 finished, futures = wait(futures, return_when=FIRST_COMPLETED)
 
                 for future in finished:
-<<<<<<< HEAD
-                    response = future.result()
-                    data, subtotal = self._handle_response(response, use_document_model)
-=======
+
                     data, subtotal = future.result()
->>>>>>> 46d83aa3
+
                     if progress_bar is not None:
                         progress_bar.update(len(data["data"]))
                     return_data.append((data, subtotal, future.crit_ind))  # type: ignore
 
                 # Populate more futures to replace finished
                 for params in itertools.islice(params_gen, len(finished)):
-<<<<<<< HEAD
-                    new_future = executor.submit(self.session.get, **params)
-=======
+
                     new_future = executor.submit(
                         self._submit_request_and_process,
                         use_document_model=use_document_model,
                         **params,
                     )
->>>>>>> 46d83aa3
+
                     setattr(new_future, "crit_ind", params_ind)
                     futures.add(new_future)
                     params_ind += 1
