from collections import defaultdict
from typing import List, Optional, Tuple, Union

from emmet.core.mpid import MPID
from emmet.core.summary import HasProps, SummaryDoc
from emmet.core.symmetry import CrystalSystem
from mp_api.core.client import BaseRester
from mp_api.core.utils import validate_ids
from pymatgen.analysis.magnetism import Ordering


class SummaryRester(BaseRester[SummaryDoc]):

    suffix = "summary"
    document_model = SummaryDoc  # type: ignore
    primary_key = "material_id"

    def search(
        self,
        band_gap: Optional[Tuple[float, float]] = None,
        chemsys: Optional[Union[str, List[str]]] = None,
        crystal_system: Optional[CrystalSystem] = None,
        density: Optional[Tuple[float, float]] = None,
        deprecated: Optional[bool] = None,
        e_electronic: Optional[Tuple[float, float]] = None,
        e_ionic: Optional[Tuple[float, float]] = None,
        e_total: Optional[Tuple[float, float]] = None,
        efermi: Optional[Tuple[float, float]] = None,
        elastic_anisotropy: Optional[Tuple[float, float]] = None,
        elements: Optional[List[str]] = None,
        energy_above_hull: Optional[Tuple[float, float]] = None,
        equilibrium_reaction_energy: Optional[Tuple[float, float]] = None,
        exclude_elements: Optional[List[str]] = None,
        formation_energy: Optional[Tuple[float, float]] = None,
        formula: Optional[Union[str, List[str]]] = None,
        g_reuss: Optional[Tuple[float, float]] = None,
        g_voigt: Optional[Tuple[float, float]] = None,
        g_vrh: Optional[Tuple[float, float]] = None,
        has_props: Optional[List[HasProps]] = None,
        has_reconstructed: Optional[bool] = None,
        is_gap_direct: Optional[bool] = None,
        is_metal: Optional[bool] = None,
        is_stable: Optional[bool] = None,
        k_reuss: Optional[Tuple[float, float]] = None,
        k_voigt: Optional[Tuple[float, float]] = None,
        k_vrh: Optional[Tuple[float, float]] = None,
        magnetic_ordering: Optional[Ordering] = None,
        material_ids: Optional[List[MPID]] = None,
        n: Optional[Tuple[float, float]] = None,
        num_elements: Optional[Tuple[int, int]] = None,
        num_sites: Optional[Tuple[int, int]] = None,
        num_magnetic_sites: Optional[Tuple[int, int]] = None,
        num_unique_magnetic_sites: Optional[Tuple[int, int]] = None,
        piezoelectric_modulus: Optional[Tuple[float, float]] = None,
        poisson_ratio: Optional[Tuple[float, float]] = None,
        possible_species: Optional[List[str]] = None,
        shape_factor: Optional[Tuple[float, float]] = None,
        spacegroup_number: Optional[int] = None,
        spacegroup_symbol: Optional[str] = None,
        surface_energy_anisotropy: Optional[Tuple[float, float]] = None,
        theoretical: Optional[bool] = None,
        total_energy: Optional[Tuple[float, float]] = None,
        total_magnetization: Optional[Tuple[float, float]] = None,
<<<<<<< HEAD
        total_magnetization_normalized_formula_units: Optional[
            Tuple[float, float]
        ] = None,
        total_magnetization_normalized_vol: Optional[Tuple[float, float]] = None,
        uncorrected_energy: Optional[Tuple[float, float]] = None,
        volume: Optional[Tuple[float, float]] = None,
=======
        total_magnetization_normalized_vol: Optional[Tuple[float, float]] = None,
        total_magnetization_normalized_formula_units: Optional[Tuple[float, float]] = None,
        num_magnetic_sites: Optional[Tuple[int, int]] = None,
        num_unique_magnetic_sites: Optional[Tuple[int, int]] = None,
        k_voigt: Optional[Tuple[float, float]] = None,
        k_reuss: Optional[Tuple[float, float]] = None,
        k_vrh: Optional[Tuple[float, float]] = None,
        g_voigt: Optional[Tuple[float, float]] = None,
        g_reuss: Optional[Tuple[float, float]] = None,
        g_vrh: Optional[Tuple[float, float]] = None,
        elastic_anisotropy: Optional[Tuple[float, float]] = None,
        poisson_ratio: Optional[Tuple[float, float]] = None,
        e_total: Optional[Tuple[float, float]] = None,
        e_ionic: Optional[Tuple[float, float]] = None,
        e_electronic: Optional[Tuple[float, float]] = None,
        n: Optional[Tuple[float, float]] = None,
        piezoelectric_modulus: Optional[Tuple[float, float]] = None,
>>>>>>> 6e4da02c
        weighted_surface_energy: Optional[Tuple[float, float]] = None,
        weighted_work_function: Optional[Tuple[float, float]] = None,
        sort_fields: Optional[List[str]] = None,
        num_chunks: Optional[int] = None,
        chunk_size: int = 1000,
        all_fields: bool = True,
        fields: Optional[List[str]] = None,
    ):
        """
        Query core data using a variety of search criteria.

        Arguments:
            band_gap (Tuple[float,float]): Minimum and maximum band gap in eV to consider.
            chemsys (str, List[str]): A chemical system, list of chemical systems
                (e.g., Li-Fe-O, Si-*, [Si-O, Li-Fe-P]), or single formula (e.g., Fe2O3, Si*).
            crystal_system (CrystalSystem): Crystal system of material.
            density (Tuple[float,float]): Minimum and maximum density to consider.
            deprecated (bool): Whether the material is tagged as deprecated.
            e_electronic (Tuple[float,float]): Minimum and maximum electronic dielectric constant to consider.
            e_ionic (Tuple[float,float]): Minimum and maximum ionic dielectric constant to consider.
            e_total (Tuple[float,float]): Minimum and maximum total dielectric constant to consider.
            efermi (Tuple[float,float]): Minimum and maximum fermi energy in eV to consider.
            elastic_anisotropy (Tuple[float,float]): Minimum and maximum value to consider for the elastic anisotropy.
            elements (List[str]): A list of elements.
            energy_above_hull (Tuple[int,int]): Minimum and maximum energy above the hull in eV/atom to consider.
            equilibrium_reaction_energy (Tuple[float,float]): Minimum and maximum equilibrium reaction energy in
                eV/atom to consider.
            exclude_elements (List(str)): List of elements to exclude.
            formation_energy (Tuple[int,int]): Minimum and maximum formation energy in eV/atom to consider.
            formula (str, List[str]): A formula including anonomyzed formula
                or wild cards (e.g., Fe2O3, ABO3, Si*). A list of chemical formulas can also be passed
                (e.g., [Fe2O3, ABO3]).
            g_reuss (Tuple[float,float]): Minimum and maximum value in GPa to consider for the Reuss average
                of the shear modulus.
            g_voigt (Tuple[float,float]): Minimum and maximum value in GPa to consider for the Voigt average
                of the shear modulus.
            g_vrh (Tuple[float,float]): Minimum and maximum value in GPa to consider for the Voigt-Reuss-Hill
                average of the shear modulus.
            has_props: (List[HasProps]): The calculated properties available for the material.
            has_reconstructed (bool): Whether the entry has any reconstructed surfaces.
            is_gap_direct (bool): Whether the material has a direct band gap.
            is_metal (bool): Whether the material is considered a metal.
            k_reuss (Tuple[float,float]): Minimum and maximum value in GPa to consider for the Reuss average
                of the bulk modulus.
            k_voigt (Tuple[float,float]): Minimum and maximum value in GPa to consider for the Voigt average
                of the bulk modulus.
            k_vrh (Tuple[float,float]): Minimum and maximum value in GPa to consider for the Voigt-Reuss-Hill
                average of the bulk modulus.
            magnetic_ordering (Ordering): Magnetic ordering of the material.
            material_ids (List[MPID]): List of Materials Project IDs to return data for.
            n (Tuple[float,float]): Minimum and maximum refractive index to consider.
            num_elements (Tuple[int,int]): Minimum and maximum number of elements to consider.
            num_sites (Tuple[int,int]): Minimum and maximum number of sites to consider.
            num_magnetic_sites (Tuple[int,int]): Minimum and maximum number of magnetic sites to consider.
            num_unique_magnetic_sites (Tuple[int,int]): Minimum and maximum number of unique magnetic sites to consider.
            piezoelectric_modulus (Tuple[float,float]): Minimum and maximum piezoelectric modulus to consider.
            poisson_ratio (Tuple[float,float]): Minimum and maximum value to consider for Poisson's ratio.
            possible_species (List(str)): List of element symbols appended with oxidation states. (e.g. Cr2+,O2-)
            shape_factor (Tuple[float,float]): Minimum and maximum shape factor values to consider.
            spacegroup_number (int): Space group number of material.
            spacegroup_symbol (str): Space group symbol of the material in international short symbol notation.
            surface_energy_anisotropy (Tuple[float,float]): Minimum and maximum surface energy anisotropy values
                to consider.
            theoretical: (bool): Whether the material is theoretical.
            total_energy (Tuple[int,int]): Minimum and maximum corrected total energy in eV/atom to consider.
            total_magnetization (Tuple[float,float]): Minimum and maximum total magnetization values to consider.
            total_magnetization_normalized_formula_units (Tuple[float,float]): Minimum and maximum total magnetization
                values normalized by formula units to consider.
            total_magnetization_normalized_vol (Tuple[float,float]): Minimum and maximum total magnetization values
                normalized by volume to consider.
            uncorrected_energy (Tuple[int,int]): Minimum and maximum uncorrected total energy in eV/atom to consider.
            volume (Tuple[float,float]): Minimum and maximum volume to consider.
            weighted_surface_energy (Tuple[float,float]): Minimum and maximum weighted surface energy
                in J/m² to consider.
            weighted_work_function (Tuple[float,float]): Minimum and maximum weighted work function in eV to consider.
            sort_fields (List[str]): Fields used to sort results. Prefixing with '-' will sort in descending order.
            num_chunks (int): Maximum number of chunks of data to yield. None will yield all possible.
            chunk_size (int): Number of data entries per chunk.
            all_fields (bool): Whether to return all fields in the document. Defaults to True.
            fields (List[str]): List of fields in SearchDoc to return data for.
                Default is material_id if all_fields is False.

        Returns:
            ([SummaryDoc]) List of SummaryDoc documents
        """

        query_params = defaultdict(dict)  # type: dict

        min_max_name_dict = {
            "total_energy": "energy_per_atom",
            "formation_energy": "formation_energy_per_atom",
            "energy_above_hull": "energy_above_hull",
            "uncorrected_energy": "uncorrected_energy_per_atom",
            "equilibrium_reaction_energy": "equilibrium_reaction_energy_per_atom",
            "nsites": "nsites",
            "volume": "volume",
            "density": "density",
            "band_gap": "band_gap",
            "efermi": "efermi",
            "total_magnetization": "total_magnetization",
            "total_magnetization_normalized_vol": "total_magnetization_normalized_vol",
            "total_magnetization_normalized_formula_units": "total_magnetization_normalized_formula_units",
            "num_magnetic_sites": "num_magnetic_sites",
            "num_unique_magnetic_sites": "num_unique_magnetic_sites",
            "k_voigt": "k_voigt",
            "k_reuss": "k_reuss",
            "k_vrh": "k_vrh",
            "g_voigt": "g_voigt",
            "g_reuss": "g_reuss",
            "g_vrh": "g_vrh",
            "elastic_anisotropy": "universal_anisotropy",
            "poisson_ratio": "homogeneous_poisson",
            "e_total": "e_total",
            "e_ionic": "e_ionic",
            "e_electronic": "e_electronic",
            "n": "n",
            "num_sites": "nsites",
            "num_elements": "nelements",
            "piezoelectric_modulus": "e_ij_max",
            "weighted_surface_energy": "weighted_surface_energy",
            "weighted_work_function": "weighted_work_function",
            "surface_energy_anisotropy": "surface_anisotropy",
            "shape_factor": "shape_factor",
        }

        for param, value in locals().items():
            if param in min_max_name_dict and value:
                query_params.update(
                    {
                        "{}_min".format(min_max_name_dict[param]): value[0],
                        "{}_max".format(min_max_name_dict[param]): value[1],
                    }
                )

        if material_ids:
            query_params.update({"material_ids": ",".join(validate_ids(material_ids))})

        if deprecated is not None:
            query_params.update({"deprecated": deprecated})

        if formula:
            if isinstance(formula, str):
                formula = [formula]

            query_params.update({"formula": ",".join(formula)})

        if chemsys:
            if isinstance(chemsys, str):
                chemsys = [chemsys]

            query_params.update({"chemsys": ",".join(chemsys)})

        if elements:
            query_params.update({"elements": ",".join(elements)})

        if exclude_elements is not None:
            query_params.update({"exclude_elements": ",".join(exclude_elements)})

        if possible_species is not None:
            query_params.update({"possible_species": ",".join(possible_species)})

        query_params.update(
            {
                "crystal_system": crystal_system,
                "spacegroup_number": spacegroup_number,
                "spacegroup_symbol": spacegroup_symbol,
            }
        )

        if is_stable is not None:
            query_params.update({"is_stable": is_stable})

        if is_gap_direct is not None:
            query_params.update({"is_gap_direct": is_gap_direct})

        if is_metal is not None:
            query_params.update({"is_metal": is_metal})

        if magnetic_ordering:
            query_params.update({"ordering": magnetic_ordering.value})

        if has_reconstructed is not None:
            query_params.update({"has_reconstructed": has_reconstructed})

        if has_props:
            query_params.update({"has_props": ",".join([i.value for i in has_props])})

        if theoretical is not None:
            query_params.update({"theoretical": theoretical})

        if sort_fields:
            query_params.update({"_sort_fields": ",".join([s.strip() for s in sort_fields])})

        query_params = {entry: query_params[entry] for entry in query_params if query_params[entry] is not None}

<<<<<<< HEAD
        return super()._search(
            num_chunks=num_chunks,
            chunk_size=chunk_size,
            all_fields=all_fields,
            fields=fields,
            **query_params
=======
        return super().search(
            num_chunks=num_chunks, chunk_size=chunk_size, all_fields=all_fields, fields=fields, **query_params
>>>>>>> 6e4da02c
        )<|MERGE_RESOLUTION|>--- conflicted
+++ resolved
@@ -61,32 +61,12 @@
         theoretical: Optional[bool] = None,
         total_energy: Optional[Tuple[float, float]] = None,
         total_magnetization: Optional[Tuple[float, float]] = None,
-<<<<<<< HEAD
         total_magnetization_normalized_formula_units: Optional[
             Tuple[float, float]
         ] = None,
         total_magnetization_normalized_vol: Optional[Tuple[float, float]] = None,
         uncorrected_energy: Optional[Tuple[float, float]] = None,
         volume: Optional[Tuple[float, float]] = None,
-=======
-        total_magnetization_normalized_vol: Optional[Tuple[float, float]] = None,
-        total_magnetization_normalized_formula_units: Optional[Tuple[float, float]] = None,
-        num_magnetic_sites: Optional[Tuple[int, int]] = None,
-        num_unique_magnetic_sites: Optional[Tuple[int, int]] = None,
-        k_voigt: Optional[Tuple[float, float]] = None,
-        k_reuss: Optional[Tuple[float, float]] = None,
-        k_vrh: Optional[Tuple[float, float]] = None,
-        g_voigt: Optional[Tuple[float, float]] = None,
-        g_reuss: Optional[Tuple[float, float]] = None,
-        g_vrh: Optional[Tuple[float, float]] = None,
-        elastic_anisotropy: Optional[Tuple[float, float]] = None,
-        poisson_ratio: Optional[Tuple[float, float]] = None,
-        e_total: Optional[Tuple[float, float]] = None,
-        e_ionic: Optional[Tuple[float, float]] = None,
-        e_electronic: Optional[Tuple[float, float]] = None,
-        n: Optional[Tuple[float, float]] = None,
-        piezoelectric_modulus: Optional[Tuple[float, float]] = None,
->>>>>>> 6e4da02c
         weighted_surface_energy: Optional[Tuple[float, float]] = None,
         weighted_work_function: Optional[Tuple[float, float]] = None,
         sort_fields: Optional[List[str]] = None,
@@ -282,15 +262,10 @@
 
         query_params = {entry: query_params[entry] for entry in query_params if query_params[entry] is not None}
 
-<<<<<<< HEAD
         return super()._search(
             num_chunks=num_chunks,
             chunk_size=chunk_size,
             all_fields=all_fields,
             fields=fields,
             **query_params
-=======
-        return super().search(
-            num_chunks=num_chunks, chunk_size=chunk_size, all_fields=all_fields, fields=fields, **query_params
->>>>>>> 6e4da02c
         )