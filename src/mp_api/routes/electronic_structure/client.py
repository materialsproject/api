from typing import Optional, Tuple, List
from collections import defaultdict
from mp_api.core.client import BaseRester, MPRestError
from mp_api.routes.electronic_structure.models.core import BSPathType, DOSProjectionType
from emmet.core.electronic_structure import ElectronicStructureDoc
from pymatgen.analysis.magnetism.analyzer import Ordering
from pymatgen.electronic_structure.core import Spin, OrbitalType
from pymatgen.core.periodic_table import Element


class ElectronicStructureRester(BaseRester):

    suffix = "electronic_structure"
    document_model = ElectronicStructureDoc  # type: ignore
    primary_key = "material_id"

    def search_electronic_structure_docs(
        self,
        band_gap: Optional[Tuple[float, float]] = None,
        efermi: Optional[Tuple[float, float]] = None,
        magnetic_ordering: Optional[Ordering] = None,
        is_gap_direct: bool = None,
        is_metal: bool = None,
        sort_field: Optional[str] = None,
        ascending: Optional[bool] = None,
        num_chunks: Optional[int] = None,
        chunk_size: int = 1000,
        all_fields: bool = True,
        fields: Optional[List[str]] = None,
    ):
        """
        Query electronic structure docs using a variety of search criteria.

        Arguments:
            band_gap (Tuple[float,float]): Minimum and maximum band gap in eV to consider.
            efermi (Tuple[float,float]): Minimum and maximum fermi energy in eV to consider.
            magnetic_ordering (Ordering): Magnetic ordering of the material.
            is_gap_direct (bool): Whether the material has a direct band gap.
            is_metal (bool): Whether the material is considered a metal.
            sort_field (str): Field used to sort results.
            ascending (bool): Whether sorting should be in ascending order.
            num_chunks (int): Maximum number of chunks of data to yield. None will yield all possible.
            chunk_size (int): Number of data entries per chunk.
            all_fields (bool): Whether to return all fields in the document. Defaults to True.
            fields (List[str]): List of fields in EOSDoc to return data for.
                Default is material_id and last_updated if all_fields is False.

        Returns:
            ([ElectronicStructureDoc]) List of electronic structure documents
        """

        query_params = defaultdict(dict)  # type: dict

        if band_gap:
            query_params.update(
                {"band_gap_min": band_gap[0], "band_gap_max": band_gap[1]}
            )

        if efermi:
            query_params.update({"efermi_min": efermi[0], "efermi_max": efermi[1]})

        if magnetic_ordering:
            query_params.update({"magnetic_ordering": magnetic_ordering.value})

        if is_gap_direct is not None:
            query_params.update({"is_gap_direct": is_gap_direct})

        if is_metal is not None:
            query_params.update({"is_metal": is_metal})

        if sort_field:
            query_params.update({"sort_field": sort_field})

        if ascending is not None:
            query_params.update({"ascending": ascending})

        query_params = {
            entry: query_params[entry]
            for entry in query_params
            if query_params[entry] is not None
        }

        return super().search(
            num_chunks=num_chunks,
            chunk_size=chunk_size,
            all_fields=all_fields,
            fields=fields,
            **query_params
        )


class BandStructureRester(BaseRester):

    suffix = "electronic_structure/bandstructure"
    document_model = ElectronicStructureDoc  # type: ignore

    def search_bandstructure_summary(
        self,
        path_type: BSPathType = BSPathType.setyawan_curtarolo,
        band_gap: Optional[Tuple[float, float]] = None,
        efermi: Optional[Tuple[float, float]] = None,
        magnetic_ordering: Optional[Ordering] = None,
        is_gap_direct: bool = None,
        is_metal: bool = None,
        sort_field: Optional[str] = None,
        ascending: Optional[bool] = None,
        num_chunks: Optional[int] = None,
        chunk_size: int = 1000,
        all_fields: bool = True,
        fields: Optional[List[str]] = None,
    ):
        """
        Query band structure summary data in electronic structure docs using a variety of search criteria.

        Arguments:
            path_type (BSPathType): k-path selection convention for the band structure.
            band_gap (Tuple[float,float]): Minimum and maximum band gap in eV to consider.
            efermi (Tuple[float,float]): Minimum and maximum fermi energy in eV to consider.
            magnetic_ordering (Ordering): Magnetic ordering of the material.
            is_gap_direct (bool): Whether the material has a direct band gap.
            is_metal (bool): Whether the material is considered a metal.
            sort_field (str): Field used to sort results.
            ascending (bool): Whether sorting should be in ascending order.
            num_chunks (int): Maximum number of chunks of data to yield. None will yield all possible.
            chunk_size (int): Number of data entries per chunk.
            all_fields (bool): Whether to return all fields in the document. Defaults to True.
            fields (List[str]): List of fields in ElectronicStructureDoc to return data for.
                Default is material_id and last_updated if all_fields is False.

        Returns:
            ([ElectronicStructureDoc]) List of electronic structure documents
        """

        query_params = defaultdict(dict)  # type: dict

        query_params["path_type"] = path_type.value

        if band_gap:
            query_params.update(
                {"band_gap_min": band_gap[0], "band_gap_max": band_gap[1]}
            )

        if efermi:
            query_params.update({"efermi_min": efermi[0], "efermi_max": efermi[1]})

        if magnetic_ordering:
            query_params.update({"magnetic_ordering": magnetic_ordering.value})

        if is_gap_direct is not None:
            query_params.update({"is_gap_direct": is_gap_direct})

        if is_metal is not None:
            query_params.update({"is_metal": is_metal})

        if sort_field:
            query_params.update({"sort_field": sort_field})

        if ascending is not None:
            query_params.update({"ascending": ascending})

        query_params = {
            entry: query_params[entry]
            for entry in query_params
            if query_params[entry] is not None
        }

        return super().search(
            num_chunks=num_chunks,
            chunk_size=chunk_size,
            all_fields=all_fields,
            fields=fields,
            **query_params
        )

    def get_bandstructure_from_calculation_id(self, task_id: str):
        """
        Get the band structure pymatgen object associated with a given calculation ID.

        Arguments:
            task_id (str): Calculation ID for the band structure calculation

        Returns:
            bandstructure (BandStructure): BandStructure or BandStructureSymmLine object
        """

        result = self._query_resource(
<<<<<<< HEAD
            criteria={"task_id": task_id, "all_fields": True},
            suburl="object",
            use_document_model=False,
=======
            criteria={"task_id": task_id}, suburl="object", use_document_model=False
>>>>>>> 9ff5f69d
        )

        if result.get("data", None) is not None:
            return result["data"]
        else:
            raise MPRestError("No object found")

    def get_bandstructure_from_material_id(
        self,
        material_id: str,
        path_type: BSPathType = BSPathType.setyawan_curtarolo,
        line_mode=True,
    ):
        """
        Get the band structure pymatgen object associated with a Materials Project ID.

        Arguments:
            materials_id (str): Materials Project ID for a material
            path_type (BSPathType): k-point path selection convention
            line_mode (bool): Whether to return data for a line-mode calculation

        Returns:
            bandstructure (Union[BandStructure, BandStructureSymmLine]): BandStructure or BandStructureSymmLine object
        """

        es_rester = ElectronicStructureRester(
            endpoint=self.base_endpoint, api_key=self.api_key
        )
<<<<<<< HEAD
=======

        bs_data = es_rester.get_document_by_id(
            document_id=material_id, fields=["bandstructure"]
        ).bandstructure.dict()
>>>>>>> 9ff5f69d

        if line_mode:
            bs_data = es_rester.get_document_by_id(
                document_id=material_id, fields=["bandstructure"]
            ).bandstructure.dict()

            if bs_data.get(path_type.value, None):
                bs_calc_id = bs_data[path_type.value]["task_id"]
            else:
                raise MPRestError(
                    "No {} band structure data found for {}".format(
                        path_type.value, material_id
                    )
                )
        else:
<<<<<<< HEAD
            bs_data = es_rester.get_document_by_id(
                document_id=material_id, fields=["dos"]
            ).dos.dict()

            if bs_data.get("total", None):
                bs_calc_id = bs_data["total"]["1"]["task_id"]
            else:
                raise MPRestError(
                    "No uniform band structure data found for {}".format(material_id)
                )
=======
            raise MPRestError(
                "No {} band structure data found for {}".format(
                    path_type.value, material_id
                )
            )
>>>>>>> 9ff5f69d

        bs_obj = self.get_bandstructure_from_calculation_id(bs_calc_id)

        if bs_obj:
            return bs_obj[0]["data"]
        else:
            raise MPRestError("No band structure object found.")


class DosRester(BaseRester):

    suffix = "electronic_structure/dos"
    document_model = ElectronicStructureDoc  # type: ignore

    def search_dos_summary(
        self,
        projection_type: DOSProjectionType = DOSProjectionType.total,
        spin: Spin = Spin.up,
        element: Optional[Element] = None,
        orbital: Optional[OrbitalType] = None,
        band_gap: Optional[Tuple[float, float]] = None,
        efermi: Optional[Tuple[float, float]] = None,
        magnetic_ordering: Optional[Ordering] = None,
        is_gap_direct: bool = None,
        is_metal: bool = None,
        num_chunks: Optional[int] = None,
        chunk_size: int = 1000,
        all_fields: bool = True,
        fields: Optional[List[str]] = None,
    ):
        """
        Query density of states summary data in electronic structure docs using a variety of search criteria.

        Arguments:
            projection_type (DOSProjectionType): Projection type of dos data. Default is the total dos.
            spin (Spin): Spin channel of dos data. If non spin-polarized data is stored in Spin.up
            element (Element): Element for element-projected dos data.
            orbital (OrbitalType): Orbital for orbital-projected dos data.
            band_gap (Tuple[float,float]): Minimum and maximum band gap in eV to consider.
            efermi (Tuple[float,float]): Minimum and maximum fermi energy in eV to consider.
            magnetic_ordering (Ordering): Magnetic ordering of the material.
            is_gap_direct (bool): Whether the material has a direct band gap.
            is_metal (bool): Whether the material is considered a metal.
            num_chunks (int): Maximum number of chunks of data to yield. None will yield all possible.
            chunk_size (int): Number of data entries per chunk.
            all_fields (bool): Whether to return all fields in the document. Defaults to True.
            fields (List[str]): List of fields in EOSDoc to return data for.
                Default is material_id and last_updated if all_fields is False.

        Returns:
            ([ElectronicStructureDoc]) List of electronic structure documents
        """

        query_params = defaultdict(dict)  # type: dict

        query_params["projection_type"] = projection_type.value
        query_params["spin"] = spin.value

        if element:
            query_params["element"] = element.value

        if orbital:
            query_params["orbital"] = orbital.value

        if band_gap:
            query_params.update(
                {"band_gap_min": band_gap[0], "band_gap_max": band_gap[1]}
            )

        if efermi:
            query_params.update({"efermi_min": efermi[0], "efermi_max": efermi[1]})

        if magnetic_ordering:
            query_params.update({"magnetic_ordering": magnetic_ordering.value})

        if is_gap_direct is not None:
            query_params.update({"is_gap_direct": is_gap_direct})

        if is_metal is not None:
            query_params.update({"is_metal": is_metal})

        query_params = {
            entry: query_params[entry]
            for entry in query_params
            if query_params[entry] is not None
        }

        return super().search(
            num_chunks=num_chunks,
            chunk_size=chunk_size,
            all_fields=all_fields,
            fields=fields,
            **query_params
        )

    def get_dos_from_calculation_id(self, task_id: str):
        """
        Get the density of states pymatgen object associated with a given calculation ID.

        Arguments:
            task_id (str): Calculation ID for the density of states calculation

        Returns:
            bandstructure (CompleteDos): CompleteDos object
        """

        result = self._query_resource(
<<<<<<< HEAD
            criteria={"task_id": task_id, "all_fields": True},
            suburl="object",
            use_document_model=False,
=======
            criteria={"task_id": task_id}, suburl="object", use_document_model=False
>>>>>>> 9ff5f69d
        )

        if result.get("data", None) is not None:
            return result["data"]
        else:
            raise MPRestError("No object found")

    def get_dos_from_material_id(self, material_id: str):
        """
        Get the complete density of states pymatgen object associated with a Materials Project ID.

        Arguments:
            materials_id (str): Materials Project ID for a material

        Returns:
            dos (CompleteDos): CompleteDos object
        """

        es_rester = ElectronicStructureRester(
            endpoint=self.base_endpoint, api_key=self.api_key
        )

        dos_data = es_rester.get_document_by_id(
            document_id=material_id, fields=["dos"]
        ).dict()

        if dos_data["dos"]:
            dos_calc_id = dos_data["dos"]["total"]["1"]["task_id"]
        else:
            raise MPRestError(
                "No density of states data found for {}".format(material_id)
            )

        dos_obj = self.get_dos_from_calculation_id(dos_calc_id)
        if dos_obj:
            return dos_obj[0]["data"]
        else:
            raise MPRestError("No density of states object found.")<|MERGE_RESOLUTION|>--- conflicted
+++ resolved
@@ -184,13 +184,9 @@
         """
 
         result = self._query_resource(
-<<<<<<< HEAD
             criteria={"task_id": task_id, "all_fields": True},
             suburl="object",
             use_document_model=False,
-=======
-            criteria={"task_id": task_id}, suburl="object", use_document_model=False
->>>>>>> 9ff5f69d
         )
 
         if result.get("data", None) is not None:
@@ -219,13 +215,6 @@
         es_rester = ElectronicStructureRester(
             endpoint=self.base_endpoint, api_key=self.api_key
         )
-<<<<<<< HEAD
-=======
-
-        bs_data = es_rester.get_document_by_id(
-            document_id=material_id, fields=["bandstructure"]
-        ).bandstructure.dict()
->>>>>>> 9ff5f69d
 
         if line_mode:
             bs_data = es_rester.get_document_by_id(
@@ -241,7 +230,6 @@
                     )
                 )
         else:
-<<<<<<< HEAD
             bs_data = es_rester.get_document_by_id(
                 document_id=material_id, fields=["dos"]
             ).dos.dict()
@@ -252,13 +240,6 @@
                 raise MPRestError(
                     "No uniform band structure data found for {}".format(material_id)
                 )
-=======
-            raise MPRestError(
-                "No {} band structure data found for {}".format(
-                    path_type.value, material_id
-                )
-            )
->>>>>>> 9ff5f69d
 
         bs_obj = self.get_bandstructure_from_calculation_id(bs_calc_id)
 
@@ -366,13 +347,9 @@
         """
 
         result = self._query_resource(
-<<<<<<< HEAD
             criteria={"task_id": task_id, "all_fields": True},
             suburl="object",
             use_document_model=False,
-=======
-            criteria={"task_id": task_id}, suburl="object", use_document_model=False
->>>>>>> 9ff5f69d
         )
 
         if result.get("data", None) is not None:
