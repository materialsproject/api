--- conflicted
+++ resolved
@@ -94,13 +94,9 @@
             query_params.update({"is_metal": is_metal})
 
         if sort_fields:
-<<<<<<< HEAD
-            query_params.update({"sort_fields": ",".join([s.strip() for s in sort_fields])})
-=======
             query_params.update(
                 {"_sort_fields": ",".join([s.strip() for s in sort_fields])}
             )
->>>>>>> caab4371
 
         query_params = {entry: query_params[entry] for entry in query_params if query_params[entry] is not None}
 
@@ -169,13 +165,9 @@
             query_params.update({"is_metal": is_metal})
 
         if sort_fields:
-<<<<<<< HEAD
-            query_params.update({"sort_fields": ",".join([s.strip() for s in sort_fields])})
-=======
             query_params.update(
                 {"_sort_fields": ",".join([s.strip() for s in sort_fields])}
             )
->>>>>>> caab4371
 
         query_params = {entry: query_params[entry] for entry in query_params if query_params[entry] is not None}
 
@@ -327,9 +319,6 @@
         if magnetic_ordering:
             query_params.update({"magnetic_ordering": magnetic_ordering.value})
 
-<<<<<<< HEAD
-        query_params = {entry: query_params[entry] for entry in query_params if query_params[entry] is not None}
-=======
         if sort_fields:
             query_params.update(
                 {"_sort_fields": ",".join([s.strip() for s in sort_fields])}
@@ -340,7 +329,6 @@
             for entry in query_params
             if query_params[entry] is not None
         }
->>>>>>> caab4371
 
         return super().search(
             num_chunks=num_chunks, chunk_size=chunk_size, all_fields=all_fields, fields=fields, **query_params
