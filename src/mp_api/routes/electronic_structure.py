--- conflicted
+++ resolved
@@ -111,17 +111,12 @@
 
         query_params = {entry: query_params[entry] for entry in query_params if query_params[entry] is not None}
 
-<<<<<<< HEAD
         return super()._search(
             num_chunks=num_chunks,
             chunk_size=chunk_size,
             all_fields=all_fields,
             fields=fields,
             **query_params
-=======
-        return super().search(
-            num_chunks=num_chunks, chunk_size=chunk_size, all_fields=all_fields, fields=fields, **query_params
->>>>>>> 6e4da02c
         )
 
 
@@ -191,17 +186,12 @@
 
         query_params = {entry: query_params[entry] for entry in query_params if query_params[entry] is not None}
 
-<<<<<<< HEAD
         return super()._search(
             num_chunks=num_chunks,
             chunk_size=chunk_size,
             all_fields=all_fields,
             fields=fields,
             **query_params
-=======
-        return super().search(
-            num_chunks=num_chunks, chunk_size=chunk_size, all_fields=all_fields, fields=fields, **query_params
->>>>>>> 6e4da02c
         )
 
     def get_bandstructure_from_task_id(self, task_id: str):
@@ -297,13 +287,10 @@
         efermi: Optional[Tuple[float, float]] = None,
         element: Optional[Element] = None,
         magnetic_ordering: Optional[Ordering] = None,
-<<<<<<< HEAD
         orbital: Optional[OrbitalType] = None,
         projection_type: DOSProjectionType = DOSProjectionType.total,
         spin: Spin = Spin.up,
-=======
         sort_fields: Optional[List[str]] = None,
->>>>>>> 6e4da02c
         num_chunks: Optional[int] = None,
         chunk_size: int = 1000,
         all_fields: bool = True,
@@ -317,13 +304,10 @@
             efermi (Tuple[float,float]): Minimum and maximum fermi energy in eV to consider.
             element (Element): Element for element-projected dos data.
             magnetic_ordering (Ordering): Magnetic ordering of the material.
-<<<<<<< HEAD
             orbital (OrbitalType): Orbital for orbital-projected dos data.
             projection_type (DOSProjectionType): Projection type of dos data. Default is the total dos.
             spin (Spin): Spin channel of dos data. If non spin-polarized data is stored in Spin.up
-=======
             sort_fields (List[str]): Fields used to sort results. Prefix with '-' to sort in descending order.
->>>>>>> 6e4da02c
             num_chunks (int): Maximum number of chunks of data to yield. None will yield all possible.
             chunk_size (int): Number of data entries per chunk.
             all_fields (bool): Whether to return all fields in the document. Defaults to True.
@@ -365,17 +349,12 @@
             if query_params[entry] is not None
         }
 
-<<<<<<< HEAD
         return super()._search(
             num_chunks=num_chunks,
             chunk_size=chunk_size,
             all_fields=all_fields,
             fields=fields,
             **query_params
-=======
-        return super().search(
-            num_chunks=num_chunks, chunk_size=chunk_size, all_fields=all_fields, fields=fields, **query_params
->>>>>>> 6e4da02c
         )
 
     def get_dos_from_task_id(self, task_id: str):
