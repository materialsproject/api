--- conflicted
+++ resolved
@@ -295,7 +295,6 @@
         """
         return self.provenance.get_data_by_id(material_id).references
 
-<<<<<<< HEAD
     def get_materials_id_references(self, material_id: str) -> List[str]:
         """
         This method is deprecated, please use get_material_id_references.
@@ -307,12 +306,6 @@
         return self.get_material_id_references(material_id)
 
     def get_material_ids(self, chemsys_formula: Union[str, List[str]],) -> List[MPID]:
-=======
-    def get_materials_ids(
-        self,
-        chemsys_formula: Union[str, List[str]],
-    ) -> List[MPID]:
->>>>>>> 6e4da02c
         """
         Get all materials ids for a formula or chemsys.
 
@@ -333,15 +326,8 @@
 
         return sorted(
             doc.material_id
-<<<<<<< HEAD
             for doc in self.materials.search(
                 **input_params, all_fields=False, fields=["material_id"],  # type: ignore
-=======
-            for doc in self.materials.search_material_docs(
-                **input_params,  # type: ignore
-                all_fields=False,
-                fields=["material_id"],
->>>>>>> 6e4da02c
             )
         )
 
@@ -381,29 +367,15 @@
         if final:
             return [
                 doc.structure
-<<<<<<< HEAD
                 for doc in self.materials.search(
                     **input_params, all_fields=False, fields=["structure"],  # type: ignore
-=======
-                for doc in self.materials.search_material_docs(
-                    **input_params,  # type: ignore
-                    all_fields=False,
-                    fields=["structure"],
->>>>>>> 6e4da02c
                 )
             ]
         else:
             structures = []
 
-<<<<<<< HEAD
             for doc in self.materials.search(
                 **input_params, all_fields=False, fields=["initial_structures"],  # type: ignore
-=======
-            for doc in self.materials.search_material_docs(
-                **input_params,  # type: ignore
-                all_fields=False,
-                fields=["initial_structures"],
->>>>>>> 6e4da02c
             ):
                 structures.extend(doc.initial_structures)
 
@@ -488,15 +460,8 @@
             return entries
 
         else:
-<<<<<<< HEAD
             for doc in self.thermo.search(
                 **input_params, all_fields=False, fields=["entries"],  # type: ignore
-=======
-            for doc in self.thermo.search_thermo_docs(
-                **input_params,  # type: ignore
-                all_fields=False,
-                fields=["entries"],
->>>>>>> 6e4da02c
             ):
                 entries.extend(list(doc.entries.values()))
 
@@ -1001,14 +966,9 @@
 
         if inc_task_doc:
             task_doc = self.tasks.get_data_by_id(latest_doc.task_id)
-<<<<<<< HEAD
-            if inc_task_doc:
-                return chgcar, task_doc
-            return chgcar
-        else:
-            raise MPRestError(
-                "Charge density task_id found but no charge density fetched."
-            )
+            return chgcar, task_doc
+
+        return chgcar
 
     def query(*args, **kwargs):
         """
@@ -1022,9 +982,4 @@
             Note this method also no longer supports direct MongoDB-type queries. For more information,
             please see the new documentation.
             """
-        )
-=======
-            return chgcar, task_doc
-
-        return chgcar
->>>>>>> 6e4da02c
+        )