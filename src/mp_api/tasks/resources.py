from fastapi.param_functions import Query
from mp_api.core.resource import Resource
from mp_api.tasks.models import TaskDoc
from mp_api.tasks.utils import calcs_reversed_to_trajectory

from mp_api.materials.models.doc import MaterialsCoreDoc

from mp_api.core.query_operator import PaginationQuery, SortQuery, SparseFieldsQuery
from mp_api.tasks.query_operators import MultipleTaskIDsQuery
<<<<<<< HEAD
from mp_api.materials.query_operators import ElementsQuery, FormulaQuery
=======
from mp_api.materials.query_operators import FormulaQuery
>>>>>>> a21a96fa

from monty.json import jsanitize
import json
from typing import Callable

from fastapi import Request, Response
from fastapi.routing import APIRoute


def task_resource(task_store):
    resource = Resource(
        task_store,
        TaskDoc,
        query_operators=[
            FormulaQuery(),
<<<<<<< HEAD
            ElementsQuery(),
=======
>>>>>>> a21a96fa
            MultipleTaskIDsQuery(),
            SortQuery(),
            PaginationQuery(),
            SparseFieldsQuery(
                TaskDoc, default_fields=["task_id", "formula_pretty", "last_updated"],
            ),
        ],
        tags=["Tasks"],
    )

    return resource


def task_deprecation_resource(materials_store):
    def custom_deprecation_prep(self):
        async def check_deprecation(
            task_ids: str = Query(
                ...,
                alias="task_ids",
                title="Comma separated list of task ids to check for deprecation.",
                description="Comma separated list of task ids to check for deprecation.",
            ),
        ):
            """
            Checks whether a list of task_ids is deprecated.

            Returns:
                Dictionary containing deprecation information
            """

            tlist = task_ids.split(",")

            crit = {"deprecated_tasks": {"$in": tlist}}

            self.store.connect()

            deprecation = {
                task_id: {"deprecated": False, "deprecation_reason": None}
                for task_id in tlist
            }

            q = self.store.query(
                criteria=crit, properties=["deprecated_tasks", "task_id"]
            )

            for r in q:

                deprecation[r["task_id"]] = {
                    "deprecated": True,
                    "deprecation_reason": None,
                }

            response = {"data": deprecation}

            return response

        self.router.get(
            "/",
            response_model_exclude_unset=True,
            response_description="Check deprecation of a list of task_ids",
            tags=self.tags,
        )(check_deprecation)

    resource = Resource(
        materials_store,
        MaterialsCoreDoc,
        query_operators=[PaginationQuery()],
        tags=["Tasks"],
        custom_endpoint_funcs=[custom_deprecation_prep],
        enable_get_by_key=False,
        enable_default_search=False,
    )

    return resource


def trajectory_resource(task_store):
    class TrajectoryProcess(APIRoute):
        def get_route_handler(self) -> Callable:
            original_route_handler = super().get_route_handler()

            async def custom_route_handler(request: Request) -> Response:
                response: Response = await original_route_handler(request)

                d = json.loads(response.body)

                trajectories = []
                for entry in d["data"]:
                    trajectories.append(
                        calcs_reversed_to_trajectory(entry["calcs_reversed"])
                    )

                trajectories = jsanitize(trajectories)

                response.body = json.dumps(
                    trajectories,
                    ensure_ascii=False,
                    allow_nan=False,
                    indent=None,
                    separators=(",", ":"),
                ).encode(response.charset)

                traj_len = str(len(response.body))
                response.headers["content-length"] = traj_len

                return response

            return custom_route_handler

    resource = Resource(
        task_store,
        TaskDoc,
        query_operators=[FormulaQuery(), PaginationQuery()],
        route_class=TrajectoryProcess,
        key_fields=["calcs_reversed"],
        tags=["Tasks"],
    )

    return resource<|MERGE_RESOLUTION|>--- conflicted
+++ resolved
@@ -7,11 +7,9 @@
 
 from mp_api.core.query_operator import PaginationQuery, SortQuery, SparseFieldsQuery
 from mp_api.tasks.query_operators import MultipleTaskIDsQuery
-<<<<<<< HEAD
 from mp_api.materials.query_operators import ElementsQuery, FormulaQuery
-=======
-from mp_api.materials.query_operators import FormulaQuery
->>>>>>> a21a96fa
+
+
 
 from monty.json import jsanitize
 import json
@@ -27,10 +25,7 @@
         TaskDoc,
         query_operators=[
             FormulaQuery(),
-<<<<<<< HEAD
             ElementsQuery(),
-=======
->>>>>>> a21a96fa
             MultipleTaskIDsQuery(),
             SortQuery(),
             PaginationQuery(),
