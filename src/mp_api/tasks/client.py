--- conflicted
+++ resolved
@@ -1,4 +1,4 @@
-from typing import List, Optional
+from typing import Iterable, Optional
 
 from mp_api.core.client import BaseRester, MPRestError
 
@@ -10,11 +10,7 @@
     def get_task_from_material_id(
         self,
         material_id: str,
-<<<<<<< HEAD
-        fields: Optional[List[str]] = ("task_id", "formula_pretty", "last_updated"),
-=======
-        fields: List[str] = ["task_id", "formula_pretty", "last_updated"],
->>>>>>> 6364ddcd
+        fields: Optional[Iterable[str]] = ("task_id", "formula_pretty", "last_updated"),
     ):
         """
         Get task document data for a given Materials Project ID.
