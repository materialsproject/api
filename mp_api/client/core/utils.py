--- conflicted
+++ resolved
@@ -1,12 +1,7 @@
 from __future__ import annotations
 
 import re
-<<<<<<< HEAD
-from typing import get_args, Optional
-=======
 from functools import cache
-from typing import get_args
->>>>>>> ffd9713e
 
 from functools import cache
 from monty.json import MSONable
@@ -35,10 +30,7 @@
 
     return id_list
 
-<<<<<<< HEAD
-=======
-
->>>>>>> ffd9713e
+ 
 @cache
 def api_sanitize(
     pydantic_model: BaseModel,
