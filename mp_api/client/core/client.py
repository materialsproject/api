"""This module provides classes to interface with the Materials Project REST
API v3 to enable the creation of data structures and pymatgen objects using
Materials Project data.
"""

from __future__ import annotations

import inspect
import itertools
import os
import platform
import sys
import warnings
from concurrent.futures import FIRST_COMPLETED, ThreadPoolExecutor, wait
from copy import copy
from functools import cache
from importlib import import_module
from importlib.metadata import PackageNotFoundError, version
from json import JSONDecodeError
from math import ceil
from typing import (
    TYPE_CHECKING,
    ForwardRef,
    Generic,
    Optional,
    TypeVar,
    get_args,
)
from urllib.parse import quote, urljoin

import requests
from emmet.core.utils import jsanitize
from pydantic import BaseModel, create_model
from requests.adapters import HTTPAdapter
from requests.exceptions import RequestException
from smart_open import open
from tqdm.auto import tqdm
from urllib3.util.retry import Retry

from mp_api.client.core.settings import MAPIClientSettings
<<<<<<< HEAD
from mp_api.client.core.utils import validate_ids
=======
from mp_api.client.core.utils import api_sanitize, load_json, validate_ids
>>>>>>> b9f13f05

try:
    import boto3
    from botocore import UNSIGNED
    from botocore.config import Config
except ImportError:
    boto3 = None

try:
    import flask
except ImportError:
    flask = None

if TYPE_CHECKING:
    from typing import Any, Callable

    from pydantic.fields import FieldInfo

try:
    __version__ = version("mp_api")
except PackageNotFoundError:  # pragma: no cover
    __version__ = os.getenv("SETUPTOOLS_SCM_PRETEND_VERSION")


SETTINGS = MAPIClientSettings()  # type: ignore

T = TypeVar("T")


class BaseRester(Generic[T]):
    """Base client class with core stubs."""

    suffix: str = ""
    document_model: type[BaseModel] | None = None
    supports_versions: bool = False
    primary_key: str = "material_id"

    def __init__(
        self,
        api_key: str | None = None,
        endpoint: str | None = None,
        include_user_agent: bool = True,
        session: requests.Session | None = None,
        s3_client: Any | None = None,
        debug: bool = False,
        monty_decode: bool = True,
        use_document_model: bool = True,
        timeout: int = 20,
        headers: dict | None = None,
        mute_progress_bars: bool = SETTINGS.MUTE_PROGRESS_BARS,
    ):
        """Initialize the REST API helper class.

        Arguments:
            api_key: A String API key for accessing the MaterialsProject
                REST interface. Please obtain your API key at
                https://www.materialsproject.org/dashboard. If this is None,
                the code will check if there is a "PMG_MAPI_KEY" setting.
                If so, it will use that environment variable. This makes
                easier for heavy users to simply add this environment variable to
                their setups and MPRester can then be called without any arguments.
            endpoint: Url of endpoint to access the MaterialsProject REST
                interface. Defaults to the standard Materials Project REST
                address at "https://api.materialsproject.org", but
                can be changed to other urls implementing a similar interface.
            include_user_agent: If True, will include a user agent with the
                HTTP request including information on pymatgen and system version
                making the API request. This helps MP support pymatgen users, and
                is similar to what most web browsers send with each page request.
                Set to False to disable the user agent.
            session: requests Session object with which to connect to the API, for
                advanced usage only.
            s3_client: boto3 S3 client object with which to connect to the object stores.ct to the object stores.ct to the object stores.
            debug: if True, print the URL for every request
            monty_decode: Decode the data using monty into python objects
            use_document_model: If False, skip the creating the document model and return data
                as a dictionary. This can be simpler to work with but bypasses data validation
                and will not give auto-complete for available fields.
            timeout: Time in seconds to wait until a request timeout error is thrown
            headers: Custom headers for localhost connections.
            mute_progress_bars: Whether to disable progress bars.
        """
        # TODO: think about how to migrate from PMG_MAPI_KEY
        self.api_key = api_key or os.getenv("MP_API_KEY")
        self.base_endpoint = self.endpoint = endpoint or os.getenv(
            "MP_API_ENDPOINT", "https://api.materialsproject.org/"
        )
        self.debug = debug
        self.include_user_agent = include_user_agent
        self.monty_decode = monty_decode
        self.use_document_model = use_document_model
        self.timeout = timeout
        self.headers = headers or {}
        self.mute_progress_bars = mute_progress_bars
        self.db_version = BaseRester._get_database_version(self.endpoint)

        if self.suffix:
            self.endpoint = urljoin(self.endpoint, self.suffix)
        if not self.endpoint.endswith("/"):
            self.endpoint += "/"

        if session:
            self._session = session
        else:
            self._session = None  # type: ignore

        if s3_client:
            self._s3_client = s3_client
        else:
            self._s3_client = None

    @property
    def session(self) -> requests.Session:
        if not self._session:
            self._session = self._create_session(
                self.api_key, self.include_user_agent, self.headers
            )
        return self._session

    @property
    def s3_client(self):
        if boto3 is None:
            raise MPRestError(
                "boto3 not installed. To query charge density, "
                "band structure, or density of states data first "
                "install with: 'pip install boto3'"
            )

        if not self._s3_client:
            self._s3_client = boto3.client(
                "s3",
                config=Config(signature_version=UNSIGNED),  # type: ignore
            )
        return self._s3_client

    @staticmethod
    def _create_session(api_key, include_user_agent, headers):
        session = requests.Session()
        session.headers = {"x-api-key": api_key}
        session.headers.update(headers)

        if include_user_agent:
            mp_api_info = "mp-api/" + __version__ if __version__ else None
            python_info = f"Python/{sys.version.split()[0]}"
            platform_info = f"{platform.system()}/{platform.release()}"
            user_agent = f"{mp_api_info} ({python_info} {platform_info})"
            session.headers["user-agent"] = user_agent

        settings = MAPIClientSettings()  # type: ignore
        max_retry_num = settings.MAX_RETRIES
        retry = Retry(
            total=max_retry_num,
            read=max_retry_num,
            connect=max_retry_num,
            respect_retry_after_header=True,
            status_forcelist=[429, 504, 502],  # rate limiting
            backoff_factor=settings.BACKOFF_FACTOR,
        )
        adapter = HTTPAdapter(max_retries=retry)
        session.mount("http://", adapter)
        session.mount("https://", adapter)

        return session

    def __enter__(self):  # pragma: no cover
        """Support for "with" context."""
        return self

    def __exit__(self, exc_type, exc_val, exc_tb):  # pragma: no cover
        """Support for "with" context."""
        if self.session is not None:
            self.session.close()
        self._session = None

    @staticmethod
    @cache
    def _get_database_version(endpoint):
        """The Materials Project database is periodically updated and has a
        database version associated with it. When the database is updated,
        consolidated data (information about "a material") may and does
        change, while calculation data about a specific calculation task
        remains unchanged and available for querying via its task_id.

        The database version is set as a date in the format YYYY_MM_DD,
        where "_DD" may be optional. An additional numerical or `postN` suffix
        might be added if multiple releases happen on the same day.

        Returns: database version as a string
        """
        return requests.get(url=endpoint + "heartbeat").json()["db_version"]

    def _post_resource(
        self,
        body: dict | None = None,
        params: dict | None = None,
        suburl: str | None = None,
        use_document_model: bool | None = None,
    ) -> dict:
        """Post data to the endpoint for a Resource.

        Arguments:
            body: body json to send in post request
            params: extra params to send in post request
            suburl: make a request to a specified sub-url
            use_document_model: if None, will defer to the self.use_document_model attribute

        Returns:
            A Resource, a dict with two keys, "data" containing a list of documents, and
            "meta" containing meta information, e.g. total number of documents
            available.
        """
        if use_document_model is None:
            use_document_model = self.use_document_model

        payload = jsanitize(body)

        try:
            url = self.endpoint
            if suburl:
                url = urljoin(self.endpoint, suburl)
                if not url.endswith("/"):
                    url += "/"
            response = self.session.post(url, json=payload, verify=True, params=params)

            if response.status_code == 200:
                data = load_json(response.text, deser=self.monty_decode)
                if self.document_model and use_document_model:
                    if isinstance(data["data"], dict):
                        data["data"] = self.document_model.model_validate(data["data"])  # type: ignore
                    elif isinstance(data["data"], list):
                        data["data"] = [
                            self.document_model.model_validate(d) for d in data["data"]
                        ]  # type: ignore

                return data

            else:
                try:
                    data = load_json(response.text)["detail"]
                except (JSONDecodeError, KeyError):
                    data = f"Response {response.text}"
                if isinstance(data, str):
                    message = data
                else:
                    try:
                        message = ", ".join(
                            f"{entry['loc'][1]} - {entry['msg']}" for entry in data
                        )
                    except (KeyError, IndexError):
                        message = str(data)

                raise MPRestError(
                    f"REST post query returned with error status code {response.status_code} "
                    f"on URL {response.url} with message:\n{message}"
                )

        except RequestException as ex:
            raise MPRestError(str(ex))

    def _patch_resource(
        self,
        body: dict | None = None,
        params: dict | None = None,
        suburl: str | None = None,
        use_document_model: bool | None = None,
    ) -> dict:
        """Patch data to the endpoint for a Resource.

        Arguments:
            body: body json to send in patch request
            params: extra params to send in patch request
            suburl: make a request to a specified sub-url
            use_document_model: if None, will defer to the self.use_document_model attribute

        Returns:
            A Resource, a dict with two keys, "data" containing a list of documents, and
            "meta" containing meta information, e.g. total number of documents
            available.
        """
        if use_document_model is None:
            use_document_model = self.use_document_model

        payload = jsanitize(body)

        try:
            url = self.endpoint
            if suburl:
                url = urljoin(self.endpoint, suburl)
                if not url.endswith("/"):
                    url += "/"
            response = self.session.patch(url, json=payload, verify=True, params=params)

            if response.status_code == 200:
                data = load_json(response.text, deser=self.monty_decode)
                if self.document_model and use_document_model:
                    if isinstance(data["data"], dict):
                        data["data"] = self.document_model.model_validate(data["data"])  # type: ignore
                    elif isinstance(data["data"], list):
                        data["data"] = [
                            self.document_model.model_validate(d) for d in data["data"]
                        ]  # type: ignore

                return data

            else:
                try:
                    data = load_json(response.text)["detail"]
                except (JSONDecodeError, KeyError):
                    data = f"Response {response.text}"
                if isinstance(data, str):
                    message = data
                else:
                    try:
                        message = ", ".join(
                            f"{entry['loc'][1]} - {entry['msg']}" for entry in data
                        )
                    except (KeyError, IndexError):
                        message = str(data)

                raise MPRestError(
                    f"REST post query returned with error status code {response.status_code} "
                    f"on URL {response.url} with message:\n{message}"
                )

        except RequestException as ex:
            raise MPRestError(str(ex))

    def _query_open_data(
        self,
        bucket: str,
        key: str,
        decoder: Callable | None = None,
    ) -> tuple[list[dict] | list[bytes], int]:
        """Query and deserialize Materials Project AWS open data s3 buckets.

        Args:
            bucket (str): Materials project bucket name
            key (str): Key for file including all prefixes
            decoder(Callable or None): Callable used to deserialize data.
                Defaults to mp_api.core.utils.load_json

        Returns:
            dict: MontyDecoded data
        """
        if not decoder:

            def decoder(x):
                return load_json(x, deser=self.monty_decode)

        file = open(
            f"s3://{bucket}/{key}",
            encoding="utf-8",
            transport_params={"client": self.s3_client},
        )

        if "jsonl" in key:
            decoded_data = [decoder(jline) for jline in file.read().splitlines()]
        else:
            decoded_data = decoder(file.read())
            if not isinstance(decoded_data, list):
                decoded_data = [decoded_data]

        return decoded_data, len(decoded_data)  # type: ignore

    def _query_resource(
        self,
        criteria: dict | None = None,
        fields: list[str] | None = None,
        suburl: str | None = None,
        use_document_model: bool | None = None,
        parallel_param: str | None = None,
        num_chunks: int | None = None,
        chunk_size: int | None = None,
        timeout: int | None = None,
    ) -> dict:
        """Query the endpoint for a Resource containing a list of documents
        and meta information about pagination and total document count.

        For the end-user, methods .search() and .count() are intended to be
        easier to use.

        Arguments:
            criteria: dictionary of criteria to filter down
            fields: list of fields to return
            suburl: make a request to a specified sub-url
            use_document_model: if None, will defer to the self.use_document_model attribute
            parallel_param: parameter used to make parallel requests
            num_chunks: Maximum number of chunks of data to yield. None will yield all possible.
            chunk_size: Number of data entries per chunk.
            timeout : Time in seconds to wait until a request timeout error is thrown

        Returns:
            A Resource, a dict with two keys, "data" containing a list of documents, and
            "meta" containing meta information, e.g. total number of documents
            available.
        """
        if use_document_model is None:
            use_document_model = self.use_document_model

        if timeout is None:
            timeout = self.timeout

        if criteria:
            criteria = {k: v for k, v in criteria.items() if v is not None}
        else:
            criteria = {}

        # Query s3 if no query is passed and all documents are asked for
        # TODO also skip fields set to same as their default
        no_query = not {field for field in criteria if field[0] != "_"}
        query_s3 = no_query and num_chunks is None

        if fields:
            if isinstance(fields, str):
                fields = [fields]

            if not suburl:
                invalid_fields = [
                    f for f in fields if f.split(".", 1)[0] not in self.available_fields
                ]
                if invalid_fields:
                    raise MPRestError(
                        f"invalid fields requested: {invalid_fields}. Available fields: {self.available_fields}"
                    )

            criteria["_fields"] = ",".join(fields)

        try:
            url = self.endpoint
            if suburl:
                url = urljoin(self.endpoint, suburl)
                if not url.endswith("/"):
                    url += "/"

            if query_s3:
                db_version = self.db_version.replace(".", "-")
                if "/" not in self.suffix:
                    suffix = self.suffix
                elif self.suffix == "molecules/summary":
                    suffix = "molecules"
                else:
                    infix, suffix = self.suffix.split("/", 1)
                    suffix = infix if suffix == "core" else suffix
                    suffix = suffix.replace("_", "-")

                # Paginate over all entries in the bucket.
                # TODO: change when a subset of entries needed from DB
                if "tasks" in suffix:
                    bucket_suffix, prefix = "parsed", "tasks_atomate2"
                else:
                    bucket_suffix = "build"
                    prefix = f"collections/{db_version}/{suffix}"

                bucket = f"materialsproject-{bucket_suffix}"
                paginator = self.s3_client.get_paginator("list_objects_v2")
                pages = paginator.paginate(Bucket=bucket, Prefix=prefix)

                keys = []
                for page in pages:
                    for obj in page.get("Contents", []):
                        key = obj.get("Key")
                        if key and "manifest" not in key:
                            keys.append(key)

                if len(keys) < 1:
                    return self._submit_requests(
                        url=url,
                        criteria=criteria,
                        use_document_model=use_document_model,
                        parallel_param=parallel_param,
                        num_chunks=num_chunks,
                        chunk_size=chunk_size,
                        timeout=timeout,
                    )

                if fields:
                    warnings.warn(
                        "Ignoring `fields` argument: All fields are always included when no query is provided."
                    )

                # Multithreaded function inputs
                s3_params_list = {
                    key: {
                        "bucket": bucket,
                        "key": key,
                    }
                    for key in keys
                }

                # Setup progress bar
                pbar_message = (  # type: ignore
                    f"Retrieving {self.document_model.__name__} documents"  # type: ignore
                    if self.document_model is not None
                    else "Retrieving documents"
                )
                num_docs_needed = int(self.count())
                pbar = (
                    tqdm(
                        desc=pbar_message,
                        total=num_docs_needed,
                    )
                    if not self.mute_progress_bars
                    else None
                )

                byte_data = self._multi_thread(
                    self._query_open_data,
                    list(s3_params_list.values()),
                    pbar,  # type: ignore
                )

                unzipped_data = []
                for docs, _, _ in byte_data:
                    unzipped_data.extend(docs)

                data = {"data": unzipped_data, "meta": {}}

                if self.use_document_model:
                    data["data"] = self._convert_to_model(data["data"])

                data["meta"]["total_doc"] = len(data["data"])
            else:
                data = self._submit_requests(
                    url=url,
                    criteria=criteria,
                    use_document_model=not query_s3 and use_document_model,
                    parallel_param=parallel_param,
                    num_chunks=num_chunks,
                    chunk_size=chunk_size,
                    timeout=timeout,
                )
            return data

        except RequestException as ex:
            raise MPRestError(str(ex))

    def _submit_requests(  # noqa
        self,
        url,
        criteria,
        use_document_model,
        chunk_size,
        parallel_param=None,
        num_chunks=None,
        timeout=None,
    ) -> dict:
        """Handle submitting requests. Parallel requests supported if possible.
        Parallelization will occur either over the largest list of supported
        query parameters used and/or over pagination.

        The number of threads is chosen by NUM_PARALLEL_REQUESTS in settings.

        Arguments:
            criteria: dictionary of criteria to filter down
            url: url used to make request
            use_document_model: if None, will defer to the self.use_document_model attribute
            parallel_param: parameter to parallelize requests with
            num_chu: fieldsnky: Maximum number of chunks of data to yield. None will yield all possible.
            chunk_size: Number of data entries per chunk.
            timeout: Time in seconds to wait until a request timeout error is thrown

        Returns:
            Dictionary containing data and metadata
        """
        # Generate new sets of criteria dicts to be run in parallel
        # with new appropriate limit values. New limits obtained from
        # trying to evenly divide num_chunks by the total number of new
        # criteria dicts.
        if parallel_param is not None:
            # Determine slice size accounting for character maximum in HTTP URL
            # First get URl length without parallel param
            url_string = ""
            for key, value in criteria.items():
                if key != parallel_param:
                    parsed_val = quote(str(value))
                    url_string += f"{key}={parsed_val}&"

            bare_url_len = len(url_string)
            max_param_str_length = (
                MAPIClientSettings().MAX_HTTP_URL_LENGTH - bare_url_len  # type: ignore
            )

            # Next, check if default number of parallel requests works.
            # If not, make slice size the minimum number of param entries
            # contained in any substring of length max_param_str_length.
            param_length = len(criteria[parallel_param].split(","))
            slice_size = (
                int(param_length / MAPIClientSettings().NUM_PARALLEL_REQUESTS) or 1  # type: ignore
            )

            url_param_string = quote(criteria[parallel_param])

            parallel_param_str_chunks = [
                url_param_string[i : i + max_param_str_length]
                for i in range(0, len(url_param_string), max_param_str_length)
                if (i + max_param_str_length) <= len(url_param_string)
            ]

            if len(parallel_param_str_chunks) > 0:
                params_min_chunk = min(
                    parallel_param_str_chunks, key=lambda x: len(x.split("%2C"))
                )

                num_params_min_chunk = len(params_min_chunk.split("%2C"))

                if num_params_min_chunk < slice_size:
                    slice_size = num_params_min_chunk or 1

            new_param_values = [
                entry
                for entry in (
                    criteria[parallel_param].split(",")[i : (i + slice_size)]
                    for i in range(0, param_length, slice_size)
                )
                if entry != []
            ]

            # Get new limit values that sum to chunk_size
            num_new_params = len(new_param_values)
            q = int(chunk_size / num_new_params)  # quotient
            r = chunk_size % num_new_params  # remainder
            new_limits = []

            for _ in range(num_new_params):
                val = q + 1 if r > 0 else q if q > 0 else 1
                new_limits.append(val)
                r -= 1

            # Split list and generate multiple criteria
            new_criteria = [
                {
                    **{
                        key: criteria[key]
                        for key in criteria
                        if key not in [parallel_param, "_limit"]
                    },
                    parallel_param: ",".join(list_chunk),
                    "_limit": new_limits[list_num],
                }
                for list_num, list_chunk in enumerate(new_param_values)
            ]

        else:
            # Only parallelize over pagination parameters
            new_criteria = [criteria]
            new_limits = [chunk_size]

        total_num_docs = 0
        total_data = {"data": []}  # type: dict

        # Obtain first page of results and get pagination information.
        # Individual total document limits (subtotal) will potentially
        # be used for rebalancing should one new of the criteria
        # queries result in a smaller amount of docs compared to the
        # new limit value we assigned.
        subtotals = []
        remaining_docs_avail = {}

        initial_params_list = [
            {
                "url": url,
                "verify": True,
                "params": copy(crit),
                "use_document_model": use_document_model,
                "timeout": timeout,
            }
            for crit in new_criteria
        ]

        initial_data_tuples = self._multi_thread(
            self._submit_request_and_process, initial_params_list
        )

        for data, subtotal, crit_ind in initial_data_tuples:
            subtotals.append(subtotal)
            sub_diff = subtotal - new_limits[crit_ind]
            remaining_docs_avail[crit_ind] = sub_diff
            total_data["data"].extend(data["data"])

        last_data_entry = initial_data_tuples[-1][0]

        # Rebalance if some parallel queries produced too few results
        if len(remaining_docs_avail) > 1 and len(total_data["data"]) < chunk_size:
            remaining_docs_avail = dict(
                sorted(remaining_docs_avail.items(), key=lambda item: item[1])
            )

            # Redistribute missing docs from initial chunk among queries
            # which have head room with respect to remaining document number.
            fill_docs = 0
            rebalance_params = []
            for crit_ind, amount_avail in remaining_docs_avail.items():
                if amount_avail <= 0:
                    fill_docs += abs(amount_avail)
                    new_limits[crit_ind] = 0
                else:
                    crit = new_criteria[crit_ind]
                    crit["_skip"] = crit["_limit"]

                    if fill_docs == 0:
                        continue

                    if fill_docs >= amount_avail:
                        crit["_limit"] = amount_avail
                        new_limits[crit_ind] += amount_avail
                        fill_docs -= amount_avail

                    else:
                        crit["_limit"] = fill_docs
                        new_limits[crit_ind] += fill_docs
                        fill_docs = 0

                    rebalance_params.append(
                        {
                            "url": url,
                            "verify": True,
                            "params": copy(crit),
                            "use_document_model": use_document_model,
                            "timeout": timeout,
                        }
                    )

                    new_criteria[crit_ind]["_skip"] += crit["_limit"]
                    new_criteria[crit_ind]["_limit"] = chunk_size

            # Obtain missing initial data after rebalancing
            if len(rebalance_params) > 0:
                rebalance_data_tuples = self._multi_thread(
                    self._submit_request_and_process, rebalance_params
                )

                for data, _, _ in rebalance_data_tuples:
                    total_data["data"].extend(data["data"])

                last_data_entry = rebalance_data_tuples[-1][0]

        total_num_docs = sum(subtotals)

        if "meta" in last_data_entry:
            last_data_entry["meta"]["total_doc"] = total_num_docs
            total_data["meta"] = last_data_entry["meta"]

        # Get max number of response pages
        max_pages = (
            num_chunks if num_chunks is not None else ceil(total_num_docs / chunk_size)
        )

        # Get total number of docs needed
        num_docs_needed = min((max_pages * chunk_size), total_num_docs)

        # Setup progress bar
        pbar_message = (  # type: ignore
            f"Retrieving {self.document_model.__name__} documents"  # type: ignore
            if self.document_model is not None
            else "Retrieving documents"
        )
        pbar = (
            tqdm(
                desc=pbar_message,
                total=num_docs_needed,
            )
            if not self.mute_progress_bars
            else None
        )

        initial_data_length = len(total_data["data"])

        # If we have all the results in a single page, return directly
        if initial_data_length >= num_docs_needed or num_chunks == 1:
            new_total_data = copy(total_data)
            new_total_data["data"] = total_data["data"][:num_docs_needed]

            if pbar is not None:
                pbar.update(num_docs_needed)
                pbar.close()
            return new_total_data

        # otherwise, prepare to paginate in parallel
        if chunk_size is None:
            raise ValueError("A chunk size must be provided to enable pagination")

        if pbar is not None:
            pbar.update(initial_data_length)

        # Warning to select specific fields only for many results
        if criteria.get("_all_fields", False) and (total_num_docs / chunk_size > 10):
            warnings.warn(
                f"Use the 'fields' argument to select only fields of interest to speed "
                f"up data retrieval for large queries. "
                f"Choose from: {self.available_fields}"
            )

        # Get all pagination input params for parallel requests
        params_list = []
        doc_counter = 0

        for crit_num, crit in enumerate(new_criteria):
            remaining = remaining_docs_avail[crit_num]
            if "_skip" not in crit:
                crit["_skip"] = chunk_size if "_limit" not in crit else crit["_limit"]

            while remaining > 0:
                if doc_counter == (num_docs_needed - initial_data_length):
                    break

                if remaining < chunk_size:
                    crit["_limit"] = remaining
                    doc_counter += remaining
                else:
                    n = chunk_size - (doc_counter % chunk_size)
                    crit["_limit"] = n
                    doc_counter += n

                params_list.append(
                    {
                        "url": url,
                        "verify": True,
                        "params": {**crit, "_skip": crit["_skip"]},
                        "use_document_model": use_document_model,
                        "timeout": timeout,
                    }
                )

                crit["_skip"] += crit["_limit"]
                remaining -= crit["_limit"]

        # Submit requests and process data
        data_tuples = self._multi_thread(
            self._submit_request_and_process, params_list, pbar
        )

        for data, _, _ in data_tuples:
            total_data["data"].extend(data["data"])

        if data_tuples and "meta" in data_tuples[0][0]:
            total_data["meta"]["time_stamp"] = data_tuples[0][0]["meta"]["time_stamp"]

        if pbar is not None:
            pbar.close()

        return total_data

    def _multi_thread(
        self,
        func: Callable,
        params_list: list[dict],
        progress_bar: tqdm | None = None,
    ):
        """Handles setting up a threadpool and sending parallel requests.

        Arguments:
            func (Callable): Callable function to multi
            params_list (list): list of dictionaries containing url and params for each request
            progress_bar (tqdm): progress bar to update with progress

        Returns:
            Tuples with data, total number of docs in matching the query in the database,
            and the index of the criteria dictionary in the provided parameter list
        """
        return_data = []

        params_gen = iter(
            params_list
        )  # Iter necessary for islice to keep track of what has been accessed

        params_ind = 0

        with ThreadPoolExecutor(
            max_workers=MAPIClientSettings().NUM_PARALLEL_REQUESTS  # type: ignore
        ) as executor:
            # Get list of initial futures defined by max number of parallel requests
            futures = set()

            for params in itertools.islice(
                params_gen,
                MAPIClientSettings().NUM_PARALLEL_REQUESTS,  # type: ignore
            ):
                future = executor.submit(
                    func,
                    **params,
                )

                future.crit_ind = params_ind  # type: ignore
                futures.add(future)
                params_ind += 1

            while futures:
                # Wait for at least one future to complete and process finished
                finished, futures = wait(futures, return_when=FIRST_COMPLETED)

                for future in finished:
                    data, subtotal = future.result()

                    if progress_bar is not None:
                        if isinstance(data, dict):
                            size = len(data["data"])
                        elif isinstance(data, list):
                            size = len(data)
                        else:
                            size = 1
                        progress_bar.update(size)

                    return_data.append((data, subtotal, future.crit_ind))  # type: ignore

                # Populate more futures to replace finished
                for params in itertools.islice(params_gen, len(finished)):
                    new_future = executor.submit(
                        func,
                        **params,
                    )

                    new_future.crit_ind = params_ind  # type: ignore
                    futures.add(new_future)
                    params_ind += 1

        return return_data

    def _submit_request_and_process(
        self,
        url: str,
        verify: bool,
        params: dict,
        use_document_model: bool,
        timeout: int | None = None,
    ) -> tuple[dict, int]:
        """Submits GET request and handles the response.

        Arguments:
            url: URL to send request to
            verify: whether to verify the server's TLS certificate
            params: dictionary of parameters to send in the request
            use_document_model: if None, will defer to the self.use_document_model attribute
            timeout: Time in seconds to wait until a request timeout error is thrown

        Returns:
            Tuple with data and total number of docs in matching the query in the database.
        """
        headers = None
        if flask is not None and flask.has_request_context():
            headers = flask.request.headers

        try:
            response = self.session.get(
                url=url,
                verify=verify,
                params=params,
                timeout=timeout,
                headers=headers if headers else self.headers,
            )
        except requests.exceptions.ConnectTimeout:
            raise MPRestError(
                f"REST query timed out on URL {url}. Try again with a smaller request."
            )

        if response.status_code in [400]:
            raise MPRestError(
                f"The server does not support the request made to {response.url}. "
                "This may be due to an outdated mp-api package, or a problem with the query."
            )

        if response.status_code == 200:
            data = load_json(response.text, deser=self.monty_decode)
            # other sub-urls may use different document models
            # the client does not handle this in a particularly smart way currently
            if self.document_model and use_document_model:
                data["data"] = self._convert_to_model(data["data"])

            meta_total_doc_num = data.get("meta", {}).get("total_doc", 1)

            return data, meta_total_doc_num

        else:
            try:
                data = load_json(response.text)["detail"]
            except (JSONDecodeError, KeyError):
                data = f"Response {response.text}"
            if isinstance(data, str):
                message = data
            else:
                try:
                    message = ", ".join(
                        f"{entry['loc'][1]} - {entry['msg']}" for entry in data
                    )
                except (KeyError, IndexError):
                    message = str(data)

            raise MPRestError(
                f"REST query returned with error status code {response.status_code} "
                f"on URL {response.url} with message:\n{message}"
            )

    def _convert_to_model(self, data: list[dict]):
        """Converts dictionary documents to instantiated MPDataDoc objects.

        Args:
            data (list[dict]): Raw dictionary data objects

        Returns:
            (list[MPDataDoc]): List of MPDataDoc objects

        """
        if len(data) > 0:
            data_model, set_fields, _ = self._generate_returned_model(data[0])

            data = [
                data_model(
                    **{
                        field: value
                        for field, value in dict(raw_doc).items()
                        if field in set_fields
                    }
                )
                for raw_doc in data
            ]

        return data

    def _generate_returned_model(
        self, doc: dict[str, Any]
    ) -> tuple[BaseModel, list[str], list[str]]:
        model_fields = self.document_model.model_fields
        set_fields = [k for k in doc if k in model_fields]
        unset_fields = [field for field in model_fields if field not in set_fields]

        # Update with locals() from external module if needed
        if any(
            isinstance(field_meta.annotation, ForwardRef)
            for field_meta in model_fields.values()
        ) or any(
            isinstance(typ, ForwardRef)
            for field_meta in model_fields.values()
            for typ in get_args(field_meta.annotation)
        ):
            vars(import_module(self.document_model.__module__))

        include_fields: dict[str, tuple[type, FieldInfo]] = {}
        for name in set_fields:
            field_copy = model_fields[name]._copy()
            field_copy.default = None
            include_fields[name] = (
                Optional[model_fields[name].annotation],
                field_copy,
            )

        data_model = create_model(  # type: ignore
            "MPDataDoc",
            **include_fields,
            # TODO fields_not_requested is not the same as unset_fields
            # i.e. field could be requested but not available in the raw doc
            fields_not_requested=(list[str], unset_fields),
            __doc__=".".join(
                [
                    getattr(self.document_model, k, "")
                    for k in ("__module__", "__name__")
                ]
            ),
            __module__=self.document_model.__module__,
        )
        # if other_vars:
        #     data_model.model_rebuild(_types_namespace=other_vars)

        orig_rester_name = self.document_model.__name__

        def new_repr(self) -> str:
            extra = ",\n".join(
                f"\033[1m{n}\033[0;0m={getattr(self, n)!r}"
                for n in data_model.model_fields
                if n == "fields_not_requested" or n in set_fields
            )

            s = f"\033[4m\033[1m{self.__class__.__name__}<{orig_rester_name}>\033[0;0m\033[0;0m(\n{extra}\n)"  # noqa: E501
            return s

        def new_str(self) -> str:
            extra = ",\n".join(
                f"\033[1m{n}\033[0;0m={getattr(self, n)!r}"
                for n in data_model.model_fields
                if n in set_fields
            )

            s = f"\033[4m\033[1m{self.__class__.__name__}<{self.__class__.__base__.__name__}>\033[0;0m\033[0;0m\n{extra}\n\n\033[1mFields not requested:\033[0;0m\n{unset_fields}"  # noqa: E501
            return s

        def new_getattr(self, attr) -> str:
            if attr in self.fields_not_requested:
                raise AttributeError(
                    f"'{attr}' data is available but has not been requested in 'fields'."
                    " A full list of unrequested fields can be found in `fields_not_requested`."
                )
            else:
                raise AttributeError(
                    f"{self.__class__.__name__!r} object has no attribute {attr!r}"
                )

        def new_dict(self, *args, **kwargs):
            d = super(data_model, self).model_dump(*args, **kwargs)
            return jsanitize(d)

        data_model.__repr__ = new_repr
        data_model.__str__ = new_str
        data_model.__getattr__ = new_getattr
        data_model.dict = new_dict

        return data_model, set_fields, unset_fields

    def _query_resource_data(
        self,
        criteria: dict | None = None,
        fields: list[str] | None = None,
        suburl: str | None = None,
        use_document_model: bool | None = None,
        timeout: int | None = None,
    ) -> list[T] | list[dict]:
        """Query the endpoint for a list of documents without associated meta information. Only
        returns a single page of results.

        Arguments:
            criteria: dictionary of criteria to filter down
            fields: list of fields to return
            suburl: make a request to a specified sub-url
            use_document_model: if None, will defer to the self.use_document_model attribute
            timeout: Time in seconds to wait until a request timeout error is thrown

        Returns:
            A list of documents
        """
        return self._query_resource(  # type: ignore
            criteria=criteria,
            fields=fields,
            suburl=suburl,
            use_document_model=use_document_model,
            chunk_size=1000,
            num_chunks=1,
        ).get("data")

    def _search(
        self,
        num_chunks: int | None = None,
        chunk_size: int = 1000,
        all_fields: bool = True,
        fields: list[str] | None = None,
        **kwargs,
    ) -> list[T] | list[dict]:
        """A generic search method to retrieve documents matching specific parameters.

        Arguments:
            mute (bool): Whether to mute progress bars.
            num_chunks (int): Maximum number of chunks of data to yield. None will yield all possible.
            chunk_size (int): Number of data entries per chunk.
            all_fields (bool): Set to False to only return specific fields of interest. This will
                significantly speed up data retrieval for large queries and help us by reducing
                load on the Materials Project servers. Set to True by default to reduce confusion,
                unless "fields" are set, in which case all_fields will be set to False.
            fields (List[str]): List of fields to project. When searching, it is better to only ask for
                the specific fields of interest to reduce the time taken to retrieve the documents. See
                 the available_fields property to see a list of fields to choose from.
            kwargs: Supported search terms, e.g. nelements_max=3 for the "materials" search API.
                Consult the specific API route for valid search terms.

        Returns:
            A list of documents.
        """
        # This method should be customized for each end point to give more user friendly,
        # documented kwargs.

        return self._get_all_documents(
            kwargs,
            all_fields=all_fields,
            fields=fields,
            chunk_size=chunk_size,
            num_chunks=num_chunks,
        )

    def get_data_by_id(
        self,
        document_id: str,
        fields: list[str] | None = None,
    ) -> T | dict:
        warnings.warn(
            "get_data_by_id is deprecated and will be removed soon. Please use the search method instead.",
            DeprecationWarning,
            stacklevel=2,
        )

        if self.primary_key in [
            "material_id",
            "task_id",
            "battery_id",
            "spectrum_id",
            "thermo_id",
        ]:
            document_id = validate_ids([document_id])[0]

        if isinstance(fields, str):  # pragma: no cover
            fields = (fields,)  # type: ignore

        docs = self._search(  # type: ignorech(  # type: ignorech(  # type: ignore
            **{self.primary_key + "s": document_id},
            num_chunks=1,
            chunk_size=1,
            all_fields=fields is None,
            fields=fields,
        )
        return docs[0] if docs else None

    def _get_all_documents(
        self,
        query_params,
        all_fields=True,
        fields=None,
        chunk_size=1000,
        num_chunks=None,
    ) -> list[T] | list[dict]:
        """Iterates over pages until all documents are retrieved. Displays
        progress using tqdm. This method is designed to give a common
        implementation for the search_* methods on various endpoints. See
        materials endpoint for an example of this in use.
        """
        if chunk_size <= 0:
            raise MPRestError("Chunk size must be greater than zero")

        if isinstance(num_chunks, int) and num_chunks <= 0:
            raise MPRestError("Number of chunks must be greater than zero or None.")

        if all_fields and not fields:
            query_params["_all_fields"] = True

        query_params["_limit"] = chunk_size

        # Check if specific parameters are present that can be parallelized over
        list_entries = sorted(
            (
                (key, len(entry.split(",")))
                for key, entry in query_params.items()
                if isinstance(entry, str)
                and len(entry.split(",")) > 0
                and key not in MAPIClientSettings().QUERY_NO_PARALLEL  # type: ignore
            ),
            key=lambda item: item[1],
            reverse=True,
        )

        chosen_param = list_entries[0][0] if len(list_entries) > 0 else None

        results = self._query_resource(
            query_params,
            fields=fields,
            parallel_param=chosen_param,
            chunk_size=chunk_size,
            num_chunks=num_chunks,
        )

        return results["data"]

    def count(self, criteria: dict | None = None) -> int | str:
        """Return a count of total documents.

        Args:
            criteria (dict | None): As in .search(). Defaults to None

        Returns:
            (int | str): Count of total results, or string indicating error
        """
        criteria = criteria or {}
        user_preferences = (
            self.monty_decode,
            self.use_document_model,
            self.mute_progress_bars,
        )
        self.monty_decode, self.use_document_model, self.mute_progress_bars = (
            False,
            False,
            True,
        )  # do not waste cycles decoding
        results = self._query_resource(criteria=criteria, num_chunks=1, chunk_size=1)
        cnt = results["meta"]["total_doc"]

        no_query = not {field for field in criteria if field[0] != "_"}
        if no_query and hasattr(self, "search"):
            allowed_params = inspect.getfullargspec(self.search).args
            if "deprecated" in allowed_params:
                criteria["deprecated"] = True
                results = self._query_resource(
                    criteria=criteria, num_chunks=1, chunk_size=1
                )
                cnt += results["meta"]["total_doc"]
                warnings.warn(
                    "Omitting a query also includes deprecated documents in the results. "
                    "Make sure to post-filter them out."
                )

        (
            self.monty_decode,
            self.use_document_model,
            self.mute_progress_bars,
        ) = user_preferences
        return cnt

    @property
    def available_fields(self) -> list[str]:
        if self.document_model is None:
            return ["Unknown fields."]
        return list(self.document_model.model_json_schema()["properties"].keys())  # type: ignore

    def __repr__(self):  # pragma: no cover
        return f"<{self.__class__.__name__} {self.endpoint}>"

    def __str__(self):  # pragma: no cover
        if self.document_model is None:
            return self.__repr__()
        return (
            f"{self.__class__.__name__} connected to {self.endpoint}\n\n"
            f"Available fields: {', '.join(self.available_fields)}\n\n"
        )


class MPRestError(Exception):
    """Raised when the query has problems, e.g., bad query format."""


class MPRestWarning(Warning):
    """Raised when a query is malformed but interpretable."""<|MERGE_RESOLUTION|>--- conflicted
+++ resolved
@@ -38,11 +38,7 @@
 from urllib3.util.retry import Retry
 
 from mp_api.client.core.settings import MAPIClientSettings
-<<<<<<< HEAD
-from mp_api.client.core.utils import validate_ids
-=======
-from mp_api.client.core.utils import api_sanitize, load_json, validate_ids
->>>>>>> b9f13f05
+from mp_api.client.core.utils import load_json, validate_ids
 
 try:
     import boto3
