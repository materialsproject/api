from __future__ import annotations

from collections import defaultdict

import numpy as np
<<<<<<< HEAD
from emmet.core.thermo import ThermoDoc
from emmet.core.types.enums import ThermoType
from monty.json import MontyDecoder
=======
from emmet.core.thermo import ThermoDoc, ThermoType
>>>>>>> b9f13f05
from pymatgen.analysis.phase_diagram import PhaseDiagram
from pymatgen.core import Element

from mp_api.client.core import BaseRester
from mp_api.client.core.utils import load_json, validate_ids


class ThermoRester(BaseRester[ThermoDoc]):
    suffix = "materials/thermo"
    document_model = ThermoDoc  # type: ignore
    supports_versions = True
    primary_key = "thermo_id"

    def search(
        self,
        material_ids: str | list[str] | None = None,
        chemsys: str | list[str] | None = None,
        energy_above_hull: tuple[float, float] | None = None,
        equilibrium_reaction_energy: tuple[float, float] | None = None,
        formation_energy: tuple[float, float] | None = None,
        formula: str | list[str] | None = None,
        is_stable: bool | None = None,
        num_elements: tuple[int, int] | None = None,
        thermo_ids: list[str] | None = None,
        thermo_types: list[ThermoType | str] | None = None,
        total_energy: tuple[float, float] | None = None,
        uncorrected_energy: tuple[float, float] | None = None,
        num_chunks: int | None = None,
        chunk_size: int = 1000,
        all_fields: bool = True,
        fields: list[str] | None = None,
    ) -> list[ThermoDoc] | list[dict]:
        """Query core thermo docs using a variety of search criteria.

        Arguments:
            material_ids (str, List[str]): A single Material ID string or list of strings
                (e.g., mp-149, [mp-149, mp-13]).
            chemsys (str, List[str]): A chemical system or list of chemical systems
                (e.g., Li-Fe-O, Si-*, [Si-O, Li-Fe-P]).
            energy_above_hull (Tuple[float,float]): Minimum and maximum energy above the hull in eV/atom to consider.
            equilibrium_reaction_energy (Tuple[float,float]): Minimum and maximum equilibrium reaction energy
                in eV/atom to consider.
            formation_energy (Tuple[float,float]): Minimum and maximum formation energy in eV/atom to consider.
            formula (str, List[str]): A formula including anonymized formula
                or wild cards (e.g., Fe2O3, ABO3, Si*). A list of chemical formulas can also be passed
                (e.g., [Fe2O3, ABO3]).
            is_stable (bool): Whether the material is stable.
            material_ids (List[str]): List of Materials Project IDs to return data for.
            thermo_ids (List[str]): List of thermo IDs to return data for. This is a combination of the Materials
                Project ID and thermo type (e.g. mp-149_GGA_GGA+U).
            thermo_types (List[ThermoType]): List of thermo types to return data for (e.g. ThermoType.GGA_GGA_U).
            num_elements (Tuple[int,int]): Minimum and maximum number of elements in the material to consider.
            total_energy (Tuple[float,float]): Minimum and maximum corrected total energy in eV/atom to consider.
            uncorrected_energy (Tuple[float,float]): Minimum and maximum uncorrected total
                energy in eV/atom to consider.
            num_chunks (int): Maximum number of chunks of data to yield. None will yield all possible.
            chunk_size (int): Number of data entries per chunk.
            all_fields (bool): Whether to return all fields in the document. Defaults to True.
            fields (List[str]): List of fields in ThermoDoc to return data for.
                Default is material_id and last_updated if all_fields is False.

        Returns:
            ([ThermoDoc], [dict]) List of thermo documents or dictionaries.
        """
        query_params = defaultdict(dict)  # type: dict

        if formula:
            if isinstance(formula, str):
                formula = [formula]

            query_params.update({"formula": ",".join(formula)})

        if chemsys:
            if isinstance(chemsys, str):
                chemsys = [chemsys]

            query_params.update({"chemsys": ",".join(chemsys)})

        if material_ids:
            if isinstance(material_ids, str):
                material_ids = [material_ids]

            query_params.update({"material_ids": ",".join(validate_ids(material_ids))})

        if thermo_ids:
            query_params.update({"thermo_ids": ",".join(validate_ids(thermo_ids))})

        if thermo_types:
            t_types = {t if isinstance(t, str) else t.value for t in thermo_types}
            valid_types = {*map(str, ThermoType.__members__.values())}
            if invalid_types := t_types - valid_types:
                raise ValueError(
                    f"Invalid thermo type(s) passed: {invalid_types}, valid types are: {valid_types}"
                )
            query_params.update({"thermo_types": ",".join(t_types)})

        if num_elements:
            if isinstance(num_elements, int):
                num_elements = (num_elements, num_elements)
            query_params.update(
                {"nelements_min": num_elements[0], "nelements_max": num_elements[1]}
            )

        if is_stable is not None:
            query_params.update({"is_stable": is_stable})

        name_dict = {
            "total_energy": "energy_per_atom",
            "formation_energy": "formation_energy_per_atom",
            "energy_above_hull": "energy_above_hull",
            "equilibrium_reaction_energy": "equilibrium_reaction_energy_per_atom",
            "uncorrected_energy": "uncorrected_energy_per_atom",
        }

        for param, value in locals().items():
            if "energy" in param and value:
                query_params.update(
                    {
                        f"{name_dict[param]}_min": value[0],
                        f"{name_dict[param]}_max": value[1],
                    }
                )

        query_params = {
            entry: query_params[entry]
            for entry in query_params
            if query_params[entry] is not None
        }

        return super()._search(
            num_chunks=num_chunks,
            chunk_size=chunk_size,
            all_fields=all_fields,
            fields=fields,
            **query_params,
        )

    def get_phase_diagram_from_chemsys(
        self, chemsys: str, thermo_type: ThermoType | str
    ) -> PhaseDiagram:
        """Get a pre-computed phase diagram for a given chemsys.

        Arguments:
            chemsys (str): A chemical system (e.g. Li-Fe-O)
            thermo_type (ThermoType): The thermo type for the phase diagram.
                Defaults to ThermoType.GGA_GGA_U.


        Returns:
            (PhaseDiagram): Pymatgen phase diagram object.
        """
        t_type = thermo_type if isinstance(thermo_type, str) else thermo_type.value
        valid_types = {*map(str, ThermoType.__members__.values())}
        if invalid_types := {t_type} - valid_types:
            raise ValueError(
                f"Invalid thermo type(s) passed: {invalid_types}, valid types are: {valid_types}"
            )

        sorted_chemsys = "-".join(sorted(chemsys.split("-")))
        phdiag_id = f"thermo_type={t_type}/chemsys={sorted_chemsys}"
        version = self.db_version.replace(".", "-")
        obj_key = f"objects/{version}/phase-diagrams/{phdiag_id}.jsonl.gz"
        pd = self._query_open_data(
            bucket="materialsproject-build",
            key=obj_key,
            decoder=lambda x: load_json(x, deser=True),
        )[0][0].get("phase_diagram")

        # Ensure el_ref keys are Element objects for PDPlotter.
        # Ensure qhull_data is a numpy array
        # This should be fixed in pymatgen
        if pd:
            for key, entry in list(pd.el_refs.items()):
                if not isinstance(key, str):
                    break

                pd.el_refs[Element(str(key))] = entry
                pd.el_refs.pop(key)

            if isinstance(pd.qhull_data, list):
                pd.qhull_data = np.array(pd.qhull_data)

        return pd  # type: ignore<|MERGE_RESOLUTION|>--- conflicted
+++ resolved
@@ -3,13 +3,8 @@
 from collections import defaultdict
 
 import numpy as np
-<<<<<<< HEAD
 from emmet.core.thermo import ThermoDoc
 from emmet.core.types.enums import ThermoType
-from monty.json import MontyDecoder
-=======
-from emmet.core.thermo import ThermoDoc, ThermoType
->>>>>>> b9f13f05
 from pymatgen.analysis.phase_diagram import PhaseDiagram
 from pymatgen.core import Element
 
