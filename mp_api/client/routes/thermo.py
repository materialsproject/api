import warnings
from collections import defaultdict
<<<<<<< HEAD
from typing import Optional, List, Tuple, Union
from mp_api.client.core import BaseRester
from mp_api.client.core.utils import validate_ids
from emmet.core.thermo import ThermoDoc, ThermoType
=======
from typing import List, Optional, Tuple, Union

from emmet.core.thermo import ThermoDoc
>>>>>>> fecf7fda
from pymatgen.analysis.phase_diagram import PhaseDiagram

from mp_api.client.core import BaseRester
from mp_api.client.core.utils import validate_ids


class ThermoRester(BaseRester[ThermoDoc]):

    suffix = "thermo"
    document_model = ThermoDoc  # type: ignore
    supports_versions = True
    primary_key = "material_id"

    def search_thermo_docs(self, *args, **kwargs):  # pragma: no cover
        """
        Deprecated
        """

        warnings.warn(
            "MPRester.thermo.search_thermo_docs is deprecated. "
            "Please use MPRester.thermo.search instead.",
            DeprecationWarning,
            stacklevel=2,
        )

        return self.search(*args, **kwargs)

    def search(
        self,
        chemsys: Optional[Union[str, List[str]]] = None,
        energy_above_hull: Optional[Tuple[float, float]] = None,
        equilibrium_reaction_energy: Optional[Tuple[float, float]] = None,
        formation_energy: Optional[Tuple[float, float]] = None,
        formula: Optional[Union[str, List[str]]] = None,
        is_stable: Optional[bool] = None,
        material_ids: Optional[List[str]] = None,
        num_elements: Optional[Tuple[int, int]] = None,
        thermo_ids: Optional[List[str]] = None,
        thermo_types: Optional[List[ThermoType]] = None,
        total_energy: Optional[Tuple[float, float]] = None,
        uncorrected_energy: Optional[Tuple[float, float]] = None,
        sort_fields: Optional[List[str]] = None,
        num_chunks: Optional[int] = None,
        chunk_size: int = 1000,
        all_fields: bool = True,
        fields: Optional[List[str]] = None,
    ):
        """
        Query core material docs using a variety of search criteria.

        Arguments:
            chemsys (str, List[str]): A chemical system or list of chemical systems
                (e.g., Li-Fe-O, Si-*, [Si-O, Li-Fe-P]).
            energy_above_hull (Tuple[float,float]): Minimum and maximum energy above the hull in eV/atom to consider.
            equilibrium_reaction_energy (Tuple[float,float]): Minimum and maximum equilibrium reaction energy
                in eV/atom to consider.
            formation_energy (Tuple[float,float]): Minimum and maximum formation energy in eV/atom to consider.
            formula (str, List[str]): A formula including anonymized formula
                or wild cards (e.g., Fe2O3, ABO3, Si*). A list of chemical formulas can also be passed
                (e.g., [Fe2O3, ABO3]).
            is_stable (bool): Whether the material is stable.
            material_ids (List[str]): List of Materials Project IDs to return data for.
            thermo_ids (List[str]): List of thermo IDs to return data for. This is a combination of the Materials
                Project ID and thermo type (e.g. mp-149_GGA_GGA+U).
            thermo_types (List[ThermoType]): List of thermo types to return data for (e.g. ThermoType.GGA_GGA_U).
            num_elements (Tuple[int,int]): Minimum and maximum number of elements in the material to consider.
            total_energy (Tuple[float,float]): Minimum and maximum corrected total energy in eV/atom to consider.
            uncorrected_energy (Tuple[float,float]): Minimum and maximum uncorrected total
                energy in eV/atom to consider.
            sort_fields (List[str]): Fields used to sort results. Prefix with '-' to sort in descending order.
            num_chunks (int): Maximum number of chunks of data to yield. None will yield all possible.
            chunk_size (int): Number of data entries per chunk.
            all_fields (bool): Whether to return all fields in the document. Defaults to True.
            fields (List[str]): List of fields in ThermoDoc to return data for.
                Default is material_id and last_updated if all_fields is False.

        Returns:
            ([ThermoDoc]) List of thermo documents
        """

        query_params = defaultdict(dict)  # type: dict

        if formula:
            if isinstance(formula, str):
                formula = [formula]

            query_params.update({"formula": ",".join(formula)})

        if chemsys:
            if isinstance(chemsys, str):
                chemsys = [chemsys]

            query_params.update({"chemsys": ",".join(chemsys)})

        if material_ids:
            query_params.update({"material_ids": ",".join(validate_ids(material_ids))})

        if thermo_ids:
            query_params.update({"thermo_ids": ",".join(validate_ids(thermo_ids))})

        if thermo_types:
            query_params.update(
                {"thermo_types": ",".join([t.value for t in thermo_types])}
            )

        if num_elements:
            if isinstance(num_elements, int):
                num_elements = (num_elements, num_elements)
            query_params.update(
                {"nelements_min": num_elements[0], "nelements_max": num_elements[1]}
            )

        if is_stable is not None:
            query_params.update({"is_stable": is_stable})

        if sort_fields:
            query_params.update(
                {"_sort_fields": ",".join([s.strip() for s in sort_fields])}
            )

        name_dict = {
            "total_energy": "energy_per_atom",
            "formation_energy": "formation_energy_per_atom",
            "energy_above_hull": "energy_above_hull",
            "equilibrium_reaction_energy": "equilibrium_reaction_energy_per_atom",
            "uncorrected_energy": "uncorrected_energy_per_atom",
        }

        for param, value in locals().items():
            if "energy" in param and value:
                query_params.update(
                    {
                        f"{name_dict[param]}_min": value[0],
                        f"{name_dict[param]}_max": value[1],
                    }
                )

        query_params = {
            entry: query_params[entry]
            for entry in query_params
            if query_params[entry] is not None
        }

        return super()._search(
            num_chunks=num_chunks,
            chunk_size=chunk_size,
            all_fields=all_fields,
            fields=fields,
            **query_params,
        )

    def get_phase_diagram_from_chemsys(
        self, chemsys: str, thermo_type: ThermoType = ThermoType.GGA_GGA_U
    ) -> PhaseDiagram:
        """
        Get a pre-computed phase diagram for a given chemsys.

        Arguments:
            material_id (str): Materials project ID
            thermo_type (ThermoType): The thermo type for the phase diagram.
                Defaults to ThermoType.GGA_GGA_U.
        Returns:
            phase_diagram (PhaseDiagram): Pymatgen phase diagram object.
        """
        phase_diagram_id = f"{chemsys}_{thermo_type.value}"
        response = self._query_resource(
            fields=["phase_diagram"],
            suburl=f"phase_diagram/{phase_diagram_id}",
            use_document_model=False,
            num_chunks=1,
            chunk_size=1,
        ).get("data")

        return response[0]["phase_diagram"]  # type: ignore<|MERGE_RESOLUTION|>--- conflicted
+++ resolved
@@ -1,15 +1,9 @@
 import warnings
 from collections import defaultdict
-<<<<<<< HEAD
 from typing import Optional, List, Tuple, Union
 from mp_api.client.core import BaseRester
 from mp_api.client.core.utils import validate_ids
 from emmet.core.thermo import ThermoDoc, ThermoType
-=======
-from typing import List, Optional, Tuple, Union
-
-from emmet.core.thermo import ThermoDoc
->>>>>>> fecf7fda
 from pymatgen.analysis.phase_diagram import PhaseDiagram
 
 from mp_api.client.core import BaseRester
