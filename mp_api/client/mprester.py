--- conflicted
+++ resolved
@@ -2,11 +2,7 @@
 
 import itertools
 import warnings
-<<<<<<< HEAD
 from functools import lru_cache, cache
-=======
-from functools import cache, lru_cache
->>>>>>> ffd9713e
 from json import loads
 from os import environ
 from typing import Literal
@@ -251,15 +247,9 @@
         if not self.endpoint.endswith("/"):
             self.endpoint += "/"
 
-<<<<<<< HEAD
-        ### Dynamically set rester attributes.
-        ### First, materials and molecules top level resters are set.
-        ### Nested rested are then setup to be loaded dyanmically with custom __getattr__ functions.
-=======
         # Dynamically set rester attributes.
         # First, materials and molecules top level resters are set.
         # Nested rested are then setup to be loaded dynamically with custom __getattr__ functions.
->>>>>>> ffd9713e
         self._all_resters = []
 
         # Get all rester classes
@@ -298,8 +288,6 @@
 
                 if len(suffix_split) == 1:
                     rester = cls(
-<<<<<<< HEAD
-=======
                         api_key=api_key,
                         endpoint=endpoint,
                         include_user_agent=include_user_agent,
@@ -328,7 +316,6 @@
             if _attr in _rester_map:
                 cls = _rester_map[_attr]
                 rester = cls(
->>>>>>> ffd9713e
                     api_key=api_key,
                     endpoint=endpoint,
                     include_user_agent=include_user_agent,
@@ -340,42 +327,7 @@
                     headers=self.headers,
                     mute_progress_bars=self.mute_progress_bars,
                 )  # type: BaseRester
-<<<<<<< HEAD
-                    setattr(
-                        self,
-                        suffix_split[0],
-                        rester,
-                    )
-                else:
-                    attr = "_".join(suffix_split[1:])
-                    if "materials" in suffix_split:
-                        _sub_rester_suffix_map["materials"][attr] = cls
-                    elif "molecules" in suffix_split:
-                        _sub_rester_suffix_map["molecules"][attr] = cls
-
-        # Allow lazy loading of nested resters under materials and molecules using custom __getattr__ methods
-        def __core_custom_getattr(_self, _attr, _rester_map):
-                if _attr in _rester_map:
-                    cls = _rester_map[_attr]
-                    rester = cls(
-                            api_key=api_key,
-                            endpoint=endpoint,
-                            include_user_agent=include_user_agent,
-                            session=self.session,
-                            monty_decode=monty_decode
-                            if cls not in [TaskRester, ProvenanceRester]  # type: ignore
-                            else False,  # Disable monty decode on nested data which may give errors
-                            use_document_model=use_document_model,
-                            headers=self.headers,
-                        )  # type: BaseRester
-
-                    setattr(
-                        _self,
-                        _attr,
-                        rester,
-                        )
-=======
-
+                
                 setattr(
                     _self,
                     _attr,
@@ -400,7 +352,6 @@
 
         MaterialsRester.__getattr__ = __materials_getattr__
         MoleculeRester.__getattr__ = __molecules_getattr__
->>>>>>> ffd9713e
 
                     return rester
                 else:
@@ -435,54 +386,9 @@
     def __exit__(self, exc_type, exc_val, exc_tb):
         """Support for "with" context."""
         self.session.close()
-
-<<<<<<< HEAD
-    def __getattribute__(self, attr):
-        if "molecules" in attr:
-            warnings.warn(
-                "NOTE: You are accessing a new set of molecules data to be officially released very soon. "
-                "This dataset includes many new properties, and is designed to be more easily expanded. "
-                "For the previous (legacy) molecules data, use the MPRester.molecules.jcesr rester. "
-            )
-
-        return super().__getattribute__(attr)
-
-    def __getattr__(self, attr):
-        _deprecated_attributes = [
-            "eos",
-            "similarity",
-            "tasks",
-            "xas",
-            "fermi",
-            "grain_boundary",
-            "substrates",
-            "surface_properties",
-            "phonon",
-            "elasticity",
-            "thermo",
-            "dielectric",
-            "piezoelectric",
-            "magnetism",
-            "summary",
-            "robocrys",
-            "synthesis",
-            "insertion_electrodes",
-            "charge_density",
-            "electronic_structure",
-            "electronic_structure_bandstructure",
-            "electronic_structure_dos",
-            "oxidation_states",
-            "provenance",
-            "bonds",
-            "alloys",
-            "absorption",
-            "chemenv",
-        ]
-        if attr in _deprecated_attributes:
-=======
+    
     def __getattr__(self, attr):
         if attr in self._deprecated_attributes:
->>>>>>> ffd9713e
             warnings.warn(
                 f"Accessing {attr} data through MPRester.{attr} is deprecated. "
                 f"Please use MPRester.materials.{attr} instead.",
@@ -573,13 +479,8 @@
         """
         return get(url=self.endpoint + "heartbeat").json()["db_version"]
 
-<<<<<<< HEAD
-    @cache
-    @staticmethod
-=======
     @staticmethod
     @cache
->>>>>>> ffd9713e
     def get_emmet_version(endpoint):
         """Get the latest version emmet-core and emmet-api used in the
         current API service.
