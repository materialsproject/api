from __future__ import annotations

import itertools
import warnings
from functools import cache, lru_cache
from json import loads
from os import environ
from typing import Literal

from emmet.core.electronic_structure import BSPathType
from emmet.core.mpid import MPID
from emmet.core.settings import EmmetSettings
from emmet.core.tasks import TaskDoc
from emmet.core.vasp.calc_types import CalcType
from packaging import version
from pymatgen.analysis.phase_diagram import PhaseDiagram
from pymatgen.analysis.pourbaix_diagram import IonEntry
from pymatgen.core import Element, Structure
from pymatgen.core.ion import Ion
from pymatgen.entries.computed_entries import ComputedStructureEntry
from pymatgen.io.vasp import Chgcar
from pymatgen.symmetry.analyzer import SpacegroupAnalyzer
from requests import Session, get

from mp_api.client.core import BaseRester, MPRestError
from mp_api.client.core.settings import MAPIClientSettings
from mp_api.client.core.utils import validate_ids
from mp_api.client.routes import GeneralStoreRester, MessagesRester, UserSettingsRester
from mp_api.client.routes.materials import (
    AbsorptionRester,
    AlloysRester,
    BandStructureRester,
    BondsRester,
    ChargeDensityRester,
    ChemenvRester,
    DielectricRester,
    DOIRester,
    DosRester,
    ElasticityRester,
    ElectrodeRester,
    ElectronicStructureRester,
    EOSRester,
    FermiRester,
    GrainBoundaryRester,
    MagnetismRester,
    OxidationStatesRester,
    PhononRester,
    PiezoRester,
    ProvenanceRester,
    RobocrysRester,
    SimilarityRester,
    SubstratesRester,
    SummaryRester,
    SurfacePropertiesRester,
    SynthesisRester,
    TaskRester,
    ThermoRester,
    XASRester,
)
from mp_api.client.routes.materials.materials import MaterialsRester
from mp_api.client.routes.molecules import MoleculeRester

_DEPRECATION_WARNING = (
    "MPRester is being modernized. Please use the new method suggested and "
    "read more about these changes at https://docs.materialsproject.org/api. The current "
    "methods will be retained until at least January 2022 for backwards compatibility."
)

_EMMET_SETTINGS = EmmetSettings()
_MAPI_SETTINGS = MAPIClientSettings()

DEFAULT_API_KEY = environ.get("MP_API_KEY", None)
DEFAULT_ENDPOINT = environ.get("MP_API_ENDPOINT", "https://api.materialsproject.org/")


class MPRester:
    """Access the new Materials Project API."""

    # Type hints for all routes
    # To re-generate this list, use:
    # for rester in MPRester()._all_resters:
    #     print(f"{rester.suffix.replace('/', '_')}: {rester.__class__.__name__}")

    # Materials
    eos: EOSRester
    materials: MaterialsRester
    similarity: SimilarityRester
    tasks: TaskRester
    xas: XASRester
    fermi: FermiRester
    grain_boundary: GrainBoundaryRester
    substrates: SubstratesRester
    surface_properties: SurfacePropertiesRester
    phonon: PhononRester
    elasticity: ElasticityRester
    thermo: ThermoRester
    dielectric: DielectricRester
    piezoelectric: PiezoRester
    magnetism: MagnetismRester
    summary: SummaryRester
    robocrys: RobocrysRester
    synthesis: SynthesisRester
    insertion_electrodes: ElectrodeRester
    charge_density: ChargeDensityRester
    electronic_structure: ElectronicStructureRester
    electronic_structure_bandstructure: BandStructureRester
    electronic_structure_dos: DosRester
    oxidation_states: OxidationStatesRester
    provenance: ProvenanceRester
    bonds: BondsRester
    alloys: AlloysRester
    absorption: AbsorptionRester
    chemenv: ChemenvRester

    # Molecules
    molecules: MoleculeRester

    # Generic
    doi: DOIRester
    _user_settings: UserSettingsRester
    _general_store: GeneralStoreRester
    _messages: MessagesRester

    def __init__(
        self,
        api_key: str | None = None,
        endpoint: str = DEFAULT_ENDPOINT,
        notify_db_version: bool = False,
        include_user_agent: bool = True,
        monty_decode: bool = True,
        use_document_model: bool = True,
        session: Session = None,
        headers: dict = None,
        mute_progress_bars: bool = _MAPI_SETTINGS.MUTE_PROGRESS_BARS,
    ):
        """Args:
        api_key (str): A String API key for accessing the MaterialsProject
        REST interface. Please obtain your API key at
        https://next-gen.materialsproject.org/api. If this is None,
        the code will check if there is a "MP_API_KEY" setting.
        If so, it will use that environment variable. This makes
        easier for heavy users to simply add this environment variable to
        their setups and MPRester can then be called without any arguments.
        endpoint (str): Url of endpoint to access the MaterialsProject REST
        interface. Defaults to the standard Materials Project REST
        address at "https://api.materialsproject.org", but
        can be changed to other urls implementing a similar interface.
        notify_db_version (bool): If True, the current MP database version will
        be retrieved and logged locally in the ~/.mprester.log.yaml. If the database
        version changes, you will be notified. The current database version is
        also printed on instantiation. These local logs are not sent to
        materialsproject.org and are not associated with your API key, so be
        aware that a notification may not be presented if you run MPRester
        from multiple computing environments.
        include_user_agent (bool): If True, will include a user agent with the
        HTTP request including information on pymatgen and system version
        making the API request. This helps MP support pymatgen users, and
        is similar to what most web browsers send with each page request.
        Set to False to disable the user agent.
        monty_decode: Decode the data using monty into python objects
        use_document_model: If False, skip the creating the document model and return data
        as a dictionary. This can be simpler to work with but bypasses data validation
        and will not give auto-complete for available fields.
        session (Session): Session object to use. By default (None), the client will create one.
        headers (dict): Custom headers for localhost connections.
        mute_progress_bars (bool): Whether to mute progress bars.
        """
        if api_key and len(api_key) != 32:
            raise ValueError(
                "Please use a new API key from https://materialsproject.org/api "
                "Keys for the new API are 32 characters, whereas keys for the legacy "
                "API are 16 characters."
            )

        self.api_key = api_key or DEFAULT_API_KEY
        self.endpoint = endpoint
        self.headers = headers or {}
        self.session = session or BaseRester._create_session(
            api_key=self.api_key,
            include_user_agent=include_user_agent,
            headers=self.headers,
        )
        self.use_document_model = use_document_model
        self.monty_decode = monty_decode
        self.mute_progress_bars = mute_progress_bars

        self._deprecated_attributes = [
            "eos",
            "similarity",
            "tasks",
            "xas",
            "fermi",
            "grain_boundary",
            "substrates",
            "surface_properties",
            "phonon",
            "elasticity",
            "thermo",
            "dielectric",
            "piezoelectric",
            "magnetism",
            "summary",
            "robocrys",
            "synthesis",
            "insertion_electrodes",
            "charge_density",
            "electronic_structure",
            "electronic_structure_bandstructure",
            "electronic_structure_dos",
            "oxidation_states",
            "provenance",
            "bonds",
            "alloys",
            "absorption",
            "chemenv",
        ]

        # Check if emmet version of server is compatible
        emmet_version = MPRester.get_emmet_version(self.endpoint)

        try:
            from mpcontribs.client import Client

            self.contribs = Client(api_key, headers=self.headers, session=self.session)
        except ImportError:
            self.contribs = None
            warnings.warn(
                "mpcontribs-client not installed. "
                "Install the package to query MPContribs data, or construct pourbaix diagrams: "
                "'pip install mpcontribs-client'"
            )
        except Exception as error:
            self.contribs = None
            warnings.warn(f"Problem loading MPContribs client: {error}")

        if version.parse(emmet_version.base_version) < version.parse(
            _MAPI_SETTINGS.MIN_EMMET_VERSION
        ):
            warnings.warn(
                "The installed version of the mp-api client may not be compatible with the API server. "
                "Please install a previous version if any problems occur."
            )

        if notify_db_version:
            raise NotImplementedError("This has not yet been implemented.")

        if not self.endpoint.endswith("/"):
            self.endpoint += "/"

<<<<<<< HEAD
        ### Dynamically set rester attributes.
        ### First, materials and molecules top level resters are set.
        ### Nested rested are then setup to be loaded dynamically with custom __getattr__ functions.
=======
        # Dynamically set rester attributes.
        # First, materials and molecules top level resters are set.
        # Nested rested are then setup to be loaded dynamically with custom __getattr__ functions.
>>>>>>> 93dfdc7a
        self._all_resters = []

        # Get all rester classes
        for _cls in BaseRester.__subclasses__():
            sub_resters = _cls.__subclasses__()
            if sub_resters:
                self._all_resters.extend(sub_resters)
            else:
                self._all_resters.append(_cls)

        # Instantiate top level molecules and materials resters and set them as attributes
        core_suffix = ["molecules/core", "materials/core"]

        core_resters = {
            cls.suffix.split("/")[0]: cls(
                api_key=api_key,
                endpoint=endpoint,
                include_user_agent=include_user_agent,
                session=self.session,
                monty_decode=monty_decode,
                use_document_model=use_document_model,
                headers=self.headers,
                mute_progress_bars=self.mute_progress_bars,
            )
            for cls in self._all_resters
            if cls.suffix in core_suffix
        }

        # Set remaining top level resters, or get an attribute-class name mapping
        # for all sub-resters
        _sub_rester_suffix_map = {"materials": {}, "molecules": {}}

        for cls in self._all_resters:
            if cls.suffix not in core_suffix:
                suffix_split = cls.suffix.split("/")

                if len(suffix_split) == 1:
                    rester = cls(
                        api_key=api_key,
                        endpoint=endpoint,
                        include_user_agent=include_user_agent,
                        session=self.session,
                        monty_decode=monty_decode
                        if cls not in [TaskRester, ProvenanceRester]  # type: ignore
                        else False,  # Disable monty decode on nested data which may give errors
                        use_document_model=use_document_model,
                        headers=self.headers,
<<<<<<< HEAD
=======
                        mute_progress_bars=self.mute_progress_bars,
>>>>>>> 93dfdc7a
                    )  # type: BaseRester
                    setattr(
                        self,
                        suffix_split[0],
                        rester,
                    )
                else:
                    attr = "_".join(suffix_split[1:])
                    if "materials" in suffix_split:
                        _sub_rester_suffix_map["materials"][attr] = cls
                    elif "molecules" in suffix_split:
                        _sub_rester_suffix_map["molecules"][attr] = cls

        # Allow lazy loading of nested resters under materials and molecules using custom __getattr__ methods
        def __core_custom_getattr(_self, _attr, _rester_map):
            if _attr in _rester_map:
                cls = _rester_map[_attr]
                rester = cls(
                    api_key=api_key,
                    endpoint=endpoint,
                    include_user_agent=include_user_agent,
                    session=self.session,
                    monty_decode=monty_decode
                    if cls not in [TaskRester, ProvenanceRester]  # type: ignore
                    else False,  # Disable monty decode on nested data which may give errors
                    use_document_model=use_document_model,
                    headers=self.headers,
<<<<<<< HEAD
                )  # type: BaseRester

                setattr(
                    _self,
                    _attr,
                    rester,
                )
=======
                    mute_progress_bars=self.mute_progress_bars,
                )  # type: BaseRester
                
                setattr(
                    _self,
                    _attr,
                    rester,
                )

                return rester
            else:
                raise AttributeError(
                    f"{_self.__class__.__name__!r} object has no attribute {attr!r}"
                )

        def __materials_getattr__(_self, attr):
            _rester_map = _sub_rester_suffix_map["materials"]
            rester = __core_custom_getattr(_self, attr, _rester_map)
            return rester

        def __molecules_getattr__(_self, attr):
            _rester_map = _sub_rester_suffix_map["molecules"]
            rester = __core_custom_getattr(_self, attr, _rester_map)
            return rester

        MaterialsRester.__getattr__ = __materials_getattr__
        MoleculeRester.__getattr__ = __molecules_getattr__
>>>>>>> 93dfdc7a

                return rester
            else:
                raise AttributeError(
                    f"{_self.__class__.__name__!r} object has no attribute {attr!r}"
                )

        def __materials_getattr__(_self, attr):
            _rester_map = _sub_rester_suffix_map["materials"]
            rester = __core_custom_getattr(_self, attr, _rester_map)
            return rester

        def __molecules_getattr__(_self, attr):
            _rester_map = _sub_rester_suffix_map["molecules"]
            rester = __core_custom_getattr(_self, attr, _rester_map)
            return rester

        MaterialsRester.__getattr__ = __materials_getattr__
        MoleculeRester.__getattr__ = __molecules_getattr__

        for attr, rester in core_resters.items():
            setattr(
                self,
                attr,
                rester,
            )

    def __enter__(self):
        """Support for "with" context."""
        return self

    def __exit__(self, exc_type, exc_val, exc_tb):
        """Support for "with" context."""
        self.session.close()
    
    def __getattr__(self, attr):
        if attr in self._deprecated_attributes:
            warnings.warn(
                f"Accessing {attr} data through MPRester.{attr} is deprecated. "
                f"Please use MPRester.materials.{attr} instead.",
                DeprecationWarning,
                stacklevel=2,
            )
            return getattr(super().__getattribute__("materials"), attr)
        else:
            raise AttributeError(
                f"{self.__class__.__name__!r} object has no attribute {attr!r}"
            )

    def __getattribute__(self, attr):
        if "molecules" in attr:
            warnings.warn(
                "NOTE: You are accessing a new set of molecules data to be officially released very soon. "
                "This dataset includes many new properties, and is designed to be more easily expanded. "
                "For the previous (legacy) molecules data, use the MPRester.molecules.jcesr rester. "
            )

        return super().__getattribute__(attr)

    def __dir__(self):
        return dir(MPRester) + self._deprecated_attributes + ["materials", "molecules"]

    def get_task_ids_associated_with_material_id(
        self, material_id: str, calc_types: list[CalcType] | None = None
    ) -> list[str]:
        """:param material_id:
        :param calc_types: if specified, will restrict to certain task types, e.g. [CalcType.GGA_STATIC]
        :return:
        """
        tasks = self.materials.get_data_by_id(
            material_id, fields=["calc_types"]
        ).calc_types
        if calc_types:
            return [
                task for task, calc_type in tasks.items() if calc_type in calc_types
            ]
        else:
            return list(tasks.keys())

    def get_structure_by_material_id(
        self, material_id: str, final: bool = True, conventional_unit_cell: bool = False
    ) -> Structure | list[Structure]:
        """Get a Structure corresponding to a material_id.

        Args:
            material_id (str): Materials Project material_id (a string,
                e.g., mp-1234).
            final (bool): Whether to get the final structure, or the list of initial
                (pre-relaxation) structures. Defaults to True.
            conventional_unit_cell (bool): Whether to get the standard
                conventional unit cell for the final or list of initial structures.

        Returns:
            Structure object or list of Structure objects.
        """
        structure_data = self.materials.get_structure_by_material_id(
            material_id=material_id, final=final
        )

        if conventional_unit_cell and structure_data:
            if final:
                structure_data = SpacegroupAnalyzer(
                    structure_data
                ).get_conventional_standard_structure()
            else:
                structure_data = [
                    SpacegroupAnalyzer(structure).get_conventional_standard_structure()
                    for structure in structure_data
                ]

        return structure_data

    def get_database_version(self):
        """The Materials Project database is periodically updated and has a
        database version associated with it. When the database is updated,
        consolidated data (information about "a material") may and does
        change, while calculation data about a specific calculation task
        remains unchanged and available for querying via its task_id.

        The database version is set as a date in the format YYYY_MM_DD,
        where "_DD" may be optional. An additional numerical suffix
        might be added if multiple releases happen on the same day.

        Returns: database version as a string
        """
        return get(url=self.endpoint + "heartbeat").json()["db_version"]

    @staticmethod
    @cache
    def get_emmet_version(endpoint):
        """Get the latest version emmet-core and emmet-api used in the
        current API service.

        Returns: version as a string
        """
        response = get(url=endpoint + "heartbeat").json()

        error = response.get("error", None)
        if error:
            raise MPRestError(error)

        return version.parse(response["version"])

    def get_material_id_from_task_id(self, task_id: str) -> str | None:
        """Returns the current material_id from a given task_id. The
        material_id should rarely change, and is usually chosen from
        among the smallest numerical id from the group of task_ids for
        that material. However, in some circumstances it might change,
        and this method is useful for finding the new material_id.

        Args:
            task_id (str): A task id.

        Returns:
            material_id (MPID)
        """
        docs = self.materials.search(task_ids=[task_id], fields=["material_id"])
        if len(docs) == 1:  # pragma: no cover
            return str(docs[0].material_id)  # type: ignore
        elif len(docs) > 1:  # pragma: no cover
            raise ValueError(
                f"Multiple documents return for {task_id}, this should not happen, please report it!"
            )
        else:  # pragma: no cover
            warnings.warn(
                f"No material found containing task {task_id}. Please report it if you suspect a task has gone missing."
            )
            return None

    def get_materials_id_from_task_id(self, task_id: str) -> str | None:
        """This method is deprecated, please use get_material_id_from_task_id."""
        warnings.warn(
            "This method is deprecated, please use get_material_id_from_task_id.",
            DeprecationWarning,
        )
        return self.get_material_id_from_task_id(task_id)

    def get_material_id_references(self, material_id: str) -> list[str]:
        """Returns all references for a material id.

        Args:
            material_id (str): A material id.

        Returns:
            List of BibTeX references ([str])
        """
        return self.provenance.get_data_by_id(material_id).references

    def get_materials_id_references(self, material_id: str) -> list[str]:
        """This method is deprecated, please use get_material_id_references."""
        warnings.warn(
            "This method is deprecated, please use get_material_id_references instead.",
            DeprecationWarning,
        )
        return self.get_material_id_references(material_id)

    def get_material_ids(
        self,
        chemsys_formula: str | list[str],
    ) -> list[MPID]:
        """Get all materials ids for a formula or chemsys.

        Args:
            chemsys_formula (str, List[str]): A chemical system, list of chemical systems
            (e.g., Li-Fe-O, Si-*, [Si-O, Li-Fe-P]), or single formula (e.g., Fe2O3, Si*).

        Returns:
            List of all materials ids ([MPID])
        """
        if isinstance(chemsys_formula, list) or (
            isinstance(chemsys_formula, str) and "-" in chemsys_formula
        ):
            input_params = {"chemsys": chemsys_formula}
        else:
            input_params = {"formula": chemsys_formula}

        return sorted(
            doc.material_id
            for doc in self.materials.search(
                **input_params,  # type: ignore
                all_fields=False,
                fields=["material_id"],
            )
        )

    def get_materials_ids(
        self,
        chemsys_formula: str | list[str],
    ) -> list[MPID]:
        """This method is deprecated, please use get_material_ids."""
        warnings.warn(
            "This method is deprecated, please use get_material_ids.",
            DeprecationWarning,
        )
        return self.get_material_ids(chemsys_formula)

    def get_structures(
        self, chemsys_formula: str | list[str], final=True
    ) -> list[Structure]:
        """Get a list of Structures corresponding to a chemical system or formula.

        Args:
            chemsys_formula (str, List[str]): A chemical system, list of chemical systems
                (e.g., Li-Fe-O, Si-*, [Si-O, Li-Fe-P]), or single formula (e.g., Fe2O3, Si*).
            final (bool): Whether to get the final structure, or the list of initial
                (pre-relaxation) structures. Defaults to True.

        Returns:
            List of Structure objects. ([Structure])
        """
        if isinstance(chemsys_formula, list) or (
            isinstance(chemsys_formula, str) and "-" in chemsys_formula
        ):
            input_params = {"chemsys": chemsys_formula}
        else:
            input_params = {"formula": chemsys_formula}

        if final:
            return [
                doc.structure
                for doc in self.materials.search(
                    **input_params,  # type: ignore
                    all_fields=False,
                    fields=["structure"],
                )
            ]
        else:
            structures = []

            for doc in self.materials.search(
                **input_params,  # type: ignore
                all_fields=False,
                fields=["initial_structures"],
            ):
                structures.extend(doc.initial_structures)

            return structures

    def find_structure(
        self,
        filename_or_structure: str | Structure,
        ltol: float = _EMMET_SETTINGS.LTOL,
        stol: float = _EMMET_SETTINGS.STOL,
        angle_tol: float = _EMMET_SETTINGS.ANGLE_TOL,
        allow_multiple_results: bool = False,
    ) -> list[str] | str:
        """Finds matching structures from the Materials Project database.

        Multiple results may be returned of "similar" structures based on
        distance using the pymatgen StructureMatcher algorithm, however only
        a single result should match with the same spacegroup, calculated to the
        default tolerances.

        Args:
            filename_or_structure: filename or Structure object
            ltol: fractional length tolerance
            stol: site tolerance
            angle_tol: angle tolerance in degrees
            allow_multiple_results: changes return type for either
            a single material_id or list of material_ids
        Returns:
            A matching material_id if one is found or list of results if allow_multiple_results
            is True
        Raises:
            MPRestError
        """
        return self.materials.find_structure(
            filename_or_structure,
            ltol=ltol,
            stol=stol,
            angle_tol=angle_tol,
            allow_multiple_results=allow_multiple_results,
        )

    def get_entries(
        self,
        chemsys_formula_mpids: str | list[str],
        compatible_only: bool = True,
        inc_structure: bool = None,
        property_data: list[str] = None,
        conventional_unit_cell: bool = False,
        sort_by_e_above_hull: bool = False,
        additional_criteria: dict = None,
    ) -> list[ComputedStructureEntry]:
        """Get a list of ComputedEntries or ComputedStructureEntries corresponding
        to a chemical system or formula.

        Note that by default this returns mixed GGA/GGA+U entries. For others,
        pass GGA/GGA+U/R2SCAN, or R2SCAN as thermo_types in additional_criteria.

        Args:
            chemsys_formula_mpids (str, List[str]): A chemical system, list of chemical systems
                (e.g., Li-Fe-O, Si-*, [Si-O, Li-Fe-P]), formula, list of formulas
                (e.g., Fe2O3, Si*, [SiO2, BiFeO3]), Materials Project ID, or list of Materials
                Project IDs (e.g., mp-22526, [mp-22526, mp-149]).
            compatible_only (bool): Whether to return only "compatible"
                entries. Compatible entries are entries that have been
                processed using the MaterialsProject2020Compatibility class,
                which performs adjustments to allow mixing of GGA and GGA+U
                calculations for more accurate phase diagrams and reaction
                energies. This data is obtained from the core "thermo" API endpoint.
            inc_structure (str): *This is a deprecated argument*. Previously, if None, entries
                returned were ComputedEntries. If inc_structure="initial",
                ComputedStructureEntries with initial structures were returned.
                Otherwise, ComputedStructureEntries with final structures
                were returned. This is no longer needed as all entries will contain
                structure data by default.
            property_data (list): Specify additional properties to include in
                entry.data. If None, only default data is included. Should be a subset of
                input parameters in the 'MPRester.thermo.available_fields' list.
            conventional_unit_cell (bool): Whether to get the standard
                conventional unit cell
            sort_by_e_above_hull (bool): Whether to sort the list of entries by
                e_above_hull in ascending order.
            additional_criteria (dict): Any additional criteria to pass. The keys and values should
                correspond to proper function inputs to `MPRester.thermo.search`. For instance,
                if you are only interested in entries on the convex hull, you could pass
                {"energy_above_hull": (0.0, 0.0)} or {"is_stable": True}.

        Returns:
            List ComputedStructureEntry objects.
        """
        if inc_structure is not None:
            warnings.warn(
                "The 'inc_structure' argument is deprecated as structure "
                "data is now always included in all returned entry objects."
            )

        if isinstance(chemsys_formula_mpids, str):
            chemsys_formula_mpids = [chemsys_formula_mpids]

        try:
            input_params = {"material_ids": validate_ids(chemsys_formula_mpids)}
        except ValueError:
            if any("-" in entry for entry in chemsys_formula_mpids):
                input_params = {"chemsys": chemsys_formula_mpids}
            else:
                input_params = {"formula": chemsys_formula_mpids}

        if additional_criteria:
            input_params = {**input_params, **additional_criteria}

        entries = []

        fields = ["entries"] if not property_data else ["entries"] + property_data

        if sort_by_e_above_hull:
            docs = self.thermo.search(
                **input_params,  # type: ignore
                all_fields=False,
                fields=fields,
                sort_fields=["energy_above_hull"],
            )
        else:
            docs = self.thermo.search(
                **input_params,
                all_fields=False,
                fields=fields,  # type: ignore
            )

        for doc in docs:
            entry_list = (
                doc.entries.values()
                if self.use_document_model
                else doc["entries"].values()
            )
            for entry in entry_list:
                entry_dict = entry.as_dict() if self.monty_decode else entry
                if not compatible_only:
                    entry_dict["correction"] = 0.0
                    entry_dict["energy_adjustments"] = []

                if property_data:
                    for property in property_data:
                        entry_dict["data"][property] = (
                            doc.model_dump()[property]
                            if self.use_document_model
                            else doc[property]
                        )

                if conventional_unit_cell:
                    entry_struct = Structure.from_dict(entry_dict["structure"])
                    s = SpacegroupAnalyzer(
                        entry_struct
                    ).get_conventional_standard_structure()
                    site_ratio = len(s) / len(entry_struct)
                    new_energy = entry_dict["energy"] * site_ratio

                    entry_dict["energy"] = new_energy
                    entry_dict["structure"] = s.as_dict()
                    entry_dict["correction"] = 0.0

                    for element in entry_dict["composition"]:
                        entry_dict["composition"][element] *= site_ratio

                    for correction in entry_dict["energy_adjustments"]:
                        if "n_atoms" in correction:
                            correction["n_atoms"] *= site_ratio

                entry = (
                    ComputedStructureEntry.from_dict(entry_dict)
                    if self.monty_decode
                    else entry_dict
                )

                entries.append(entry)

        return entries

    def get_pourbaix_entries(
        self,
        chemsys: str | list,
        solid_compat="MaterialsProject2020Compatibility",
        use_gibbs: Literal[300] | None = None,
    ):
        """A helper function to get all entries necessary to generate
        a Pourbaix diagram from the rest interface.

        Args:
            chemsys (str or [str]): Chemical system string comprising element
                symbols separated by dashes, e.g., "Li-Fe-O" or List of element
                symbols, e.g., ["Li", "Fe", "O"].
            solid_compat: Compatibility scheme used to pre-process solid DFT energies prior
                to applying aqueous energy adjustments. May be passed as a class (e.g.
                MaterialsProject2020Compatibility) or an instance
                (e.g., MaterialsProject2020Compatibility()). If None, solid DFT energies
                are used as-is. Default: MaterialsProject2020Compatibility
            use_gibbs: Set to 300 (for 300 Kelvin) to use a machine learning model to
                estimate solid free energy from DFT energy (see GibbsComputedStructureEntry).
                This can slightly improve the accuracy of the Pourbaix diagram in some
                cases. Default: None. Note that temperatures other than 300K are not
                permitted here, because MaterialsProjectAqueousCompatibility corrections,
                used in Pourbaix diagram construction, are calculated based on 300 K data.
        """
        # imports are not top-level due to expense
        from pymatgen.analysis.pourbaix_diagram import PourbaixEntry
        from pymatgen.entries.compatibility import (
            Compatibility,
            MaterialsProject2020Compatibility,
            MaterialsProjectAqueousCompatibility,
            MaterialsProjectCompatibility,
        )
        from pymatgen.entries.computed_entries import ComputedEntry

        if solid_compat == "MaterialsProjectCompatibility":
            solid_compat = MaterialsProjectCompatibility()
        elif solid_compat == "MaterialsProject2020Compatibility":
            solid_compat = MaterialsProject2020Compatibility()
        elif isinstance(solid_compat, Compatibility):
            pass
        else:
            raise ValueError(
                "Solid compatibility can only be 'MaterialsProjectCompatibility', "
                "'MaterialsProject2020Compatibility', or an instance of a Compatibility class"
            )

        pbx_entries = []

        if isinstance(chemsys, str):
            chemsys = chemsys.split("-")
        # capitalize and sort the elements
        chemsys = sorted(e.capitalize() for e in chemsys)

        # Get ion entries first, because certain ions have reference
        # solids that aren't necessarily in the chemsys (Na2SO4)

        # download the ion reference data from MPContribs
        ion_data = self.get_ion_reference_data_for_chemsys(chemsys)

        # build the PhaseDiagram for get_ion_entries
        ion_ref_comps = [
            Ion.from_formula(d["data"]["RefSolid"]).composition for d in ion_data
        ]
        ion_ref_elts = set(
            itertools.chain.from_iterable(i.elements for i in ion_ref_comps)
        )
        # TODO - would be great if the commented line below would work
        # However for some reason you cannot process GibbsComputedStructureEntry with
        # MaterialsProjectAqueousCompatibility
        ion_ref_entries = self.get_entries_in_chemsys(
            list([str(e) for e in ion_ref_elts] + ["O", "H"]),
            # use_gibbs=use_gibbs
        )

        # suppress the warning about supplying the required energies; they will be calculated from the
        # entries we get from MPRester
        with warnings.catch_warnings():
            warnings.filterwarnings(
                "ignore",
                message="You did not provide the required O2 and H2O energies.",
            )
            compat = MaterialsProjectAqueousCompatibility(solid_compat=solid_compat)
        # suppress the warning about missing oxidation states
        with warnings.catch_warnings():
            warnings.filterwarnings(
                "ignore", message="Failed to guess oxidation states.*"
            )
            ion_ref_entries = compat.process_entries(ion_ref_entries)
        # TODO - if the commented line above would work, this conditional block
        # could be removed
        if use_gibbs:
            # replace the entries with GibbsComputedStructureEntry
            from pymatgen.entries.computed_entries import GibbsComputedStructureEntry

            ion_ref_entries = GibbsComputedStructureEntry.from_entries(
                ion_ref_entries, temp=use_gibbs
            )
        ion_ref_pd = PhaseDiagram(ion_ref_entries)

        ion_entries = self.get_ion_entries(ion_ref_pd, ion_ref_data=ion_data)
        pbx_entries = [PourbaixEntry(e, f"ion-{n}") for n, e in enumerate(ion_entries)]

        # Construct the solid pourbaix entries from filtered ion_ref entries
        extra_elts = (
            set(ion_ref_elts)
            - {Element(s) for s in chemsys}
            - {Element("H"), Element("O")}
        )
        for entry in ion_ref_entries:
            entry_elts = set(entry.composition.elements)
            # Ensure no OH chemsys or extraneous elements from ion references
            if not (
                entry_elts <= {Element("H"), Element("O")}
                or extra_elts.intersection(entry_elts)
            ):
                # Create new computed entry
                form_e = ion_ref_pd.get_form_energy(entry)
                new_entry = ComputedEntry(
                    entry.composition, form_e, entry_id=entry.entry_id
                )
                pbx_entry = PourbaixEntry(new_entry)
                pbx_entries.append(pbx_entry)

        return pbx_entries

    @lru_cache
    def get_ion_reference_data(self) -> list[dict]:
        """Download aqueous ion reference data used in the construction of Pourbaix diagrams.

        Use this method to examine the ion reference data and to add additional
        ions if desired. The data returned from this method can be passed to
        get_ion_entries().

        Data are retrieved from the Aqueous Ion Reference Data project
        hosted on MPContribs. Refer to that project and its associated documentation
        for more details about the format and meaning of the data.

        Returns:
            [dict]: Among other data, each record contains 1) the experimental ion  free energy, 2) the
                formula of the reference solid for the ion, and 3) the experimental free energy of the
                reference solid. All energies are given in kJ/mol. An example is given below.

                {'identifier': 'Li[+]',
                'formula': 'Li[+]',
                'data': {'charge': {'display': '1.0', 'value': 1.0, 'unit': ''},
                'ΔGᶠ': {'display': '-293.71 kJ/mol', 'value': -293.71, 'unit': 'kJ/mol'},
                'MajElements': 'Li',
                'RefSolid': 'Li2O',
                'ΔGᶠRefSolid': {'display': '-561.2 kJ/mol',
                    'value': -561.2,
                    'unit': 'kJ/mol'},
                'reference': 'H. E. Barner and R. V. Scheuerman, Handbook of thermochemical data for
                compounds and aqueous species, Wiley, New York (1978)'}}
        """
        return self.contribs.query_contributions(
            query={"project": "ion_ref_data"},
            fields=["identifier", "formula", "data"],
            paginate=True,
        ).get("data")

    def get_ion_reference_data_for_chemsys(self, chemsys: str | list) -> list[dict]:
        """Download aqueous ion reference data used in the construction of Pourbaix diagrams.

        Use this method to examine the ion reference data and to add additional
        ions if desired. The data returned from this method can be passed to
        get_ion_entries().

        Data are retrieved from the Aqueous Ion Reference Data project
        hosted on MPContribs. Refer to that project and its associated documentation
        for more details about the format and meaning of the data.

        Args:
            chemsys (str or [str]): Chemical system string comprising element
                symbols separated by dashes, e.g., "Li-Fe-O" or List of element
                symbols, e.g., ["Li", "Fe", "O"].

        Returns:
            [dict]: Among other data, each record contains 1) the experimental ion  free energy, 2) the
                formula of the reference solid for the ion, and 3) the experimental free energy of the
                reference solid. All energies are given in kJ/mol. An example is given below.

                {'identifier': 'Li[+]',
                'formula': 'Li[+]',
                'data': {'charge': {'display': '1.0', 'value': 1.0, 'unit': ''},
                'ΔGᶠ': {'display': '-293.71 kJ/mol', 'value': -293.71, 'unit': 'kJ/mol'},
                'MajElements': 'Li',
                'RefSolid': 'Li2O',
                'ΔGᶠRefSolid': {'display': '-561.2 kJ/mol',
                    'value': -561.2,
                    'unit': 'kJ/mol'},
                'reference': 'H. E. Barner and R. V. Scheuerman, Handbook of thermochemical data for
                compounds and aqueous species, Wiley, New York (1978)'}}
        """
        ion_data = self.get_ion_reference_data()

        if isinstance(chemsys, str):
            chemsys = chemsys.split("-")
        return [d for d in ion_data if d["data"]["MajElements"] in chemsys]

    def get_ion_entries(
        self, pd: PhaseDiagram, ion_ref_data: list[dict] = None
    ) -> list[IonEntry]:
        """Retrieve IonEntry objects that can be used in the construction of
        Pourbaix Diagrams. The energies of the IonEntry are calculaterd from
        the solid energies in the provided Phase Diagram to be
        consistent with experimental free energies.

        NOTE! This is an advanced method that assumes detailed understanding
        of how to construct computational Pourbaix Diagrams. If you just want
        to build a Pourbaix Diagram using default settings, use get_pourbaix_entries.

        Args:
            pd: Solid phase diagram on which to construct IonEntry. Note that this
                Phase Diagram MUST include O and H in its chemical system. For example,
                to retrieve IonEntry for Ti, the phase diagram passed here should contain
                materials in the H-O-Ti chemical system. It is also assumed that solid
                energies have already been corrected with MaterialsProjectAqueousCompatibility,
                which is necessary for proper construction of Pourbaix diagrams.
            ion_ref_data: Aqueous ion reference data. If None (default), the data
                are downloaded from the Aqueous Ion Reference Data project hosted
                on MPContribs. To add a custom ionic species, first download
                data using get_ion_reference_data, then add or customize it with
                your additional data, and pass the customized list here.

        Returns:
            [IonEntry]: IonEntry are similar to PDEntry objects. Their energies
                are free energies in eV.
        """
        # determine the chemsys from the phase diagram
        chemsys = "-".join([el.symbol for el in pd.elements])

        # raise ValueError if O and H not in chemsys
        if "O" not in chemsys or "H" not in chemsys:
            raise ValueError(
                "The phase diagram chemical system must contain O and H! Your"
                f" diagram chemical system is {chemsys}."
            )

        if not ion_ref_data:
            ion_data = self.get_ion_reference_data_for_chemsys(chemsys)
        else:
            ion_data = ion_ref_data

        # position the ion energies relative to most stable reference state
        ion_entries = []
        for _n, i_d in enumerate(ion_data):
            ion = Ion.from_formula(i_d["formula"])
            refs = [
                e
                for e in pd.all_entries
                if e.composition.reduced_formula == i_d["data"]["RefSolid"]
            ]
            if not refs:
                raise ValueError("Reference solid not contained in entry list")
            stable_ref = sorted(refs, key=lambda x: x.energy_per_atom)[0]
            rf = stable_ref.composition.get_reduced_composition_and_factor()[1]

            # TODO - need a more robust way to convert units
            # use pint here?
            if i_d["data"]["ΔGᶠRefSolid"]["unit"] == "kJ/mol":
                # convert to eV/formula unit
                ref_solid_energy = i_d["data"]["ΔGᶠRefSolid"]["value"] / 96.485
            elif i_d["data"]["ΔGᶠRefSolid"]["unit"] == "MJ/mol":
                # convert to eV/formula unit
                ref_solid_energy = i_d["data"]["ΔGᶠRefSolid"]["value"] / 96485
            else:
                raise ValueError(
                    f"Ion reference solid energy has incorrect unit {i_d['data']['ΔGᶠRefSolid']['unit']}"
                )
            solid_diff = pd.get_form_energy(stable_ref) - ref_solid_energy * rf
            elt = i_d["data"]["MajElements"]
            correction_factor = ion.composition[elt] / stable_ref.composition[elt]
            # TODO - need a more robust way to convert units
            # use pint here?
            if i_d["data"]["ΔGᶠ"]["unit"] == "kJ/mol":
                # convert to eV/formula unit
                ion_free_energy = i_d["data"]["ΔGᶠ"]["value"] / 96.485
            elif i_d["data"]["ΔGᶠ"]["unit"] == "MJ/mol":
                # convert to eV/formula unit
                ion_free_energy = i_d["data"]["ΔGᶠ"]["value"] / 96485
            else:
                raise ValueError(
                    f"Ion free energy has incorrect unit {i_d['data']['ΔGᶠ']['unit']}"
                )
            energy = ion_free_energy + solid_diff * correction_factor
            ion_entries.append(IonEntry(ion, energy))

        return ion_entries

    def get_entry_by_material_id(
        self,
        material_id: str,
        compatible_only: bool = True,
        inc_structure: bool = None,
        property_data: list[str] = None,
        conventional_unit_cell: bool = False,
    ):
        """Get all ComputedEntry objects corresponding to a material_id.

        Args:
            material_id (str): Materials Project material_id (a string,
                e.g., mp-1234).
            compatible_only (bool): Whether to return only "compatible"
                entries. Compatible entries are entries that have been
                processed using the MaterialsProject2020Compatibility class,
                which performs adjustments to allow mixing of GGA and GGA+U
                calculations for more accurate phase diagrams and reaction
                energies. This data is obtained from the core "thermo" API endpoint.
            inc_structure (str): *This is a deprecated argument*. Previously, if None, entries
                returned were ComputedEntries. If inc_structure="initial",
                ComputedStructureEntries with initial structures were returned.
                Otherwise, ComputedStructureEntries with final structures
                were returned. This is no longer needed as all entries will contain
                structure data by default.
            property_data (list): Specify additional properties to include in
                entry.data. If None, only default data is included. Should be a subset of
                input parameters in the 'MPRester.thermo.available_fields' list.
            conventional_unit_cell (bool): Whether to get the standard
                conventional unit cell
        Returns:
            List of ComputedEntry or ComputedStructureEntry object.
        """
        return self.get_entries(
            material_id,
            compatible_only=compatible_only,
            inc_structure=inc_structure,
            property_data=property_data,
            conventional_unit_cell=conventional_unit_cell,
        )

    def get_entries_in_chemsys(
        self,
        elements: str | list[str],
        use_gibbs: int | None = None,
        compatible_only: bool = True,
        inc_structure: bool = None,
        property_data: list[str] = None,
        conventional_unit_cell: bool = False,
        additional_criteria=None,
    ):
        """Helper method to get a list of ComputedEntries in a chemical system.
        For example, elements = ["Li", "Fe", "O"] will return a list of all
        entries in the Li-Fe-O chemical system, i.e., all LixOy,
        FexOy, LixFey, LixFeyOz, Li, Fe and O phases. Extremely useful for
        creating phase diagrams of entire chemical systems.

        Note that by default this returns mixed GGA/GGA+U entries. For others,
        pass GGA/GGA+U/R2SCAN, or R2SCAN as thermo_types in additional_criteria.

        Args:
            elements (str or [str]): Chemical system string comprising element
                symbols separated by dashes, e.g., "Li-Fe-O" or List of element
                symbols, e.g., ["Li", "Fe", "O"].
            use_gibbs: If None (default), DFT energy is returned. If a number, return
                the free energy of formation estimated using a machine learning model
                (see GibbsComputedStructureEntry). The number is the temperature in
                Kelvin at which to estimate the free energy. Must be between 300 K and
                2000 K.
            compatible_only (bool): Whether to return only "compatible"
                entries. Compatible entries are entries that have been
                processed using the MaterialsProject2020Compatibility class,
                which performs adjustments to allow mixing of GGA and GGA+U
                calculations for more accurate phase diagrams and reaction
                energies. This data is obtained from the core "thermo" API endpoint.
            inc_structure (str): *This is a deprecated argument*. Previously, if None, entries
                returned were ComputedEntries. If inc_structure="initial",
                ComputedStructureEntries with initial structures were returned.
                Otherwise, ComputedStructureEntries with final structures
                were returned. This is no longer needed as all entries will contain
                structure data by default.
            property_data (list): Specify additional properties to include in
                entry.data. If None, only default data is included. Should be a subset of
                input parameters in the 'MPRester.thermo.available_fields' list.
            conventional_unit_cell (bool): Whether to get the standard
                conventional unit cell
            additional_criteria (dict): Any additional criteria to pass. The keys and values should
                correspond to proper function inputs to `MPRester.thermo.search`. For instance,
                if you are only interested in entries on the convex hull, you could pass
                {"energy_above_hull": (0.0, 0.0)} or {"is_stable": True}, or if you are only interested
                in entry data
        Returns:
            List of ComputedStructureEntries.
        """
        if isinstance(elements, str):
            elements = elements.split("-")

        elements_set = set(elements)  # remove duplicate elements

        all_chemsyses = []
        for i in range(len(elements_set)):
            for els in itertools.combinations(elements_set, i + 1):
                all_chemsyses.append("-".join(sorted(els)))

        entries = []  # type: List[ComputedEntry]

        entries.extend(
            self.get_entries(
                all_chemsyses,
                compatible_only=compatible_only,
                inc_structure=inc_structure,
                property_data=property_data,
                conventional_unit_cell=conventional_unit_cell,
                additional_criteria=additional_criteria
                or {"thermo_types": ["GGA_GGA+U"]},
            )
        )

        if not self.monty_decode:
            entries = [ComputedStructureEntry.from_dict(entry) for entry in entries]

        if use_gibbs:
            # replace the entries with GibbsComputedStructureEntry
            from pymatgen.entries.computed_entries import GibbsComputedStructureEntry

            entries = GibbsComputedStructureEntry.from_entries(entries, temp=use_gibbs)

            if not self.monty_decode:
                entries = [entry.as_dict() for entry in entries]

        return entries

    def get_bandstructure_by_material_id(
        self,
        material_id: str,
        path_type: BSPathType = BSPathType.setyawan_curtarolo,
        line_mode=True,
    ):
        """Get the band structure pymatgen object associated with a Materials Project ID.

        Arguments:
            material_id (str): Materials Project ID for a material
            path_type (BSPathType): k-point path selection convention
            line_mode (bool): Whether to return data for a line-mode calculation

        Returns:
            bandstructure (Union[BandStructure, BandStructureSymmLine]): BandStructure or BandStructureSymmLine object
        """
        return self.electronic_structure_bandstructure.get_bandstructure_from_material_id(  # type: ignore
            material_id=material_id, path_type=path_type, line_mode=line_mode
        )

    def get_dos_by_material_id(self, material_id: str):
        """Get the complete density of states pymatgen object associated with a Materials Project ID.

        Arguments:
            material_id (str): Materials Project ID for a material

        Returns:
            dos (CompleteDos): CompleteDos object
        """
        return self.electronic_structure_dos.get_dos_from_material_id(material_id=material_id)  # type: ignore

    def get_phonon_dos_by_material_id(self, material_id: str):
        """Get phonon density of states data corresponding to a material_id.

        Args:
            material_id (str): Materials Project material_id.

        Returns:
             CompletePhononDos: A phonon DOS object.

        """
        return self.phonon.get_data_by_id(material_id, fields=["ph_dos"]).ph_dos

    def get_phonon_bandstructure_by_material_id(self, material_id: str):
        """Get phonon dispersion data corresponding to a material_id.

        Args:
            material_id (str): Materials Project material_id.

        Returns:
            PhononBandStructureSymmLine:  phonon band structure.
        """
        return self.phonon.get_data_by_id(material_id, fields=["ph_bs"]).ph_bs

    def get_wulff_shape(self, material_id: str):
        """Constructs a Wulff shape for a material.

        Args:
            material_id (str): Materials Project material_id, e.g. 'mp-123'.


        Returns:
            pymatgen.analysis.wulff.WulffShape
        """
        from pymatgen.analysis.wulff import WulffShape
        from pymatgen.symmetry.analyzer import SpacegroupAnalyzer

        structure = self.get_structure_by_material_id(material_id)
        surfaces = surfaces = self.surface_properties.get_data_by_id(
            material_id
        ).surfaces
        lattice = (
            SpacegroupAnalyzer(structure).get_conventional_standard_structure().lattice
        )
        miller_energy_map = {}
        for surf in surfaces:
            miller = tuple(surf.miller_index)
            # Prefer reconstructed surfaces, which have lower surface energies.
            if (miller not in miller_energy_map) or surf.is_reconstructed:
                miller_energy_map[miller] = surf.surface_energy
        millers, energies = zip(*miller_energy_map.items())
        return WulffShape(lattice, millers, energies)

    def get_charge_density_from_material_id(
        self, material_id: str, inc_task_doc: bool = False
    ) -> Chgcar | None:
        """Get charge density data for a given Materials Project ID.

        Arguments:
            material_id (str): Material Project ID
            inc_task_doc (bool): Whether to include the task document in the returned data.

        Returns:
            chgcar: Pymatgen Chgcar object.
        """
        if not hasattr(self, "charge_density"):
            raise MPRestError(
                "boto3 not installed. "
                "To query charge density data install the boto3 package."
            )

        # TODO: really we want a recommended task_id for charge densities here
        # this could potentially introduce an ambiguity
        task_ids = self.get_task_ids_associated_with_material_id(
            material_id, calc_types=[CalcType.GGA_Static, CalcType.GGA_U_Static]
        )
        results: list[TaskDoc] = self.tasks.search(task_ids=task_ids, fields=["last_updated", "task_id"])  # type: ignore

        if len(results) == 0:
            return None

        latest_doc = max(results, key=lambda x: x.last_updated)

        result = (
            self.tasks._query_open_data(
                bucket="materialsproject-parsed",
                prefix="chgcars",
                key=str(latest_doc.task_id),
            )
            or {}
        )

        chgcar = result.get("data", None)

        if chgcar is None:
            raise MPRestError(f"No charge density fetched for {material_id}.")

        if inc_task_doc:
            task_doc = self.tasks.get_data_by_id(latest_doc.task_id)
            return chgcar, task_doc

        return chgcar

    def get_download_info(self, material_ids, calc_types=None, file_patterns=None):
        """Get a list of URLs to retrieve raw VASP output files from the NoMaD repository
        Args:
            material_ids (list): list of material identifiers (mp-id's)
            task_types (list): list of task types to include in download (see CalcType Enum class)
            file_patterns (list): list of wildcard file names to include for each task
        Returns:
            a tuple of 1) a dictionary mapping material_ids to task_ids and
            calc_types, and 2) a list of URLs to download zip archives from
            NoMaD repository. Each zip archive will contain a manifest.json with
            metadata info, e.g. the task/external_ids that belong to a directory.
        """
        # task_id's correspond to NoMaD external_id's
        calc_types = (
            [t.value for t in calc_types if isinstance(t, CalcType)]
            if calc_types
            else []
        )

        meta = {}
        for doc in self.materials.search(
            task_ids=material_ids,
            fields=["calc_types", "deprecated_tasks", "material_id"],
        ):
            for task_id, calc_type in doc.calc_types.items():
                if calc_types and calc_type not in calc_types:
                    continue
                mp_id = doc.material_id
                if meta.get(mp_id) is None:
                    meta[mp_id] = [{"task_id": task_id, "calc_type": calc_type}]
                else:
                    meta[mp_id].append({"task_id": task_id, "calc_type": calc_type})
        if not meta:
            raise ValueError(f"No tasks found for material id {material_ids}.")

        # return a list of URLs for NoMaD Downloads containing the list of files
        # for every external_id in `task_ids`
        # For reference, please visit https://nomad-lab.eu/prod/rae/api/

        # check if these task ids exist on NOMAD
        prefix = "https://nomad-lab.eu/prod/rae/api/repo/?"
        if file_patterns is not None:
            for file_pattern in file_patterns:
                prefix += f"file_pattern={file_pattern}&"
        prefix += "external_id="

        task_ids = [t["task_id"] for tl in meta.values() for t in tl]
        nomad_exist_task_ids = self._check_get_download_info_url_by_task_id(
            prefix=prefix, task_ids=task_ids
        )
        if len(nomad_exist_task_ids) != len(task_ids):
            self._print_help_message(
                nomad_exist_task_ids, task_ids, file_patterns, calc_types
            )

        # generate download links for those that exist
        prefix = "https://nomad-lab.eu/prod/rae/api/raw/query?"
        if file_patterns is not None:
            for file_pattern in file_patterns:
                prefix += f"file_pattern={file_pattern}&"
        prefix += "external_id="

        urls = [prefix + tids for tids in nomad_exist_task_ids]
        return meta, urls

    def _check_get_download_info_url_by_task_id(self, prefix, task_ids) -> list[str]:
        nomad_exist_task_ids: list[str] = []
        prefix = prefix.replace("/raw/query", "/repo/")
        for task_id in task_ids:
            url = prefix + task_id
            if self._check_nomad_exist(url):
                nomad_exist_task_ids.append(task_id)
        return nomad_exist_task_ids

    @staticmethod
    def _check_nomad_exist(url) -> bool:
        response = get(url=url)
        if response.status_code != 200:
            return False
        content = loads(response.text)
        if content["pagination"]["total"] == 0:
            return False
        return True

    @staticmethod
    def _print_help_message(nomad_exist_task_ids, task_ids, file_patterns, calc_types):
        non_exist_ids = set(task_ids) - set(nomad_exist_task_ids)
        warnings.warn(
            f"For file patterns [{file_patterns}] and calc_types [{calc_types}], \n"
            f"the following ids are not found on NOMAD [{list(non_exist_ids)}]. \n"
            f"If you need to upload them, please contact Patrick Huck at phuck@lbl.gov"
        )

    def query(*args, **kwargs):
        """The MPRester().query method has been replaced with the MPRester().summary.search method.
        Note this method also no longer supports direct MongoDB-type queries. For more information,
        please see the new documentation.
        """
        raise NotImplementedError(
            """
            The MPRester().query method has been replaced with the MPRester().summary.search method.
            Note this method also no longer supports direct MongoDB-type queries. For more information,
            please see the new documentation.
            """
        )<|MERGE_RESOLUTION|>--- conflicted
+++ resolved
@@ -247,15 +247,9 @@
         if not self.endpoint.endswith("/"):
             self.endpoint += "/"
 
-<<<<<<< HEAD
-        ### Dynamically set rester attributes.
-        ### First, materials and molecules top level resters are set.
-        ### Nested rested are then setup to be loaded dynamically with custom __getattr__ functions.
-=======
         # Dynamically set rester attributes.
         # First, materials and molecules top level resters are set.
         # Nested rested are then setup to be loaded dynamically with custom __getattr__ functions.
->>>>>>> 93dfdc7a
         self._all_resters = []
 
         # Get all rester classes
@@ -303,10 +297,7 @@
                         else False,  # Disable monty decode on nested data which may give errors
                         use_document_model=use_document_model,
                         headers=self.headers,
-<<<<<<< HEAD
-=======
                         mute_progress_bars=self.mute_progress_bars,
->>>>>>> 93dfdc7a
                     )  # type: BaseRester
                     setattr(
                         self,
@@ -334,15 +325,6 @@
                     else False,  # Disable monty decode on nested data which may give errors
                     use_document_model=use_document_model,
                     headers=self.headers,
-<<<<<<< HEAD
-                )  # type: BaseRester
-
-                setattr(
-                    _self,
-                    _attr,
-                    rester,
-                )
-=======
                     mute_progress_bars=self.mute_progress_bars,
                 )  # type: BaseRester
                 
@@ -370,7 +352,6 @@
 
         MaterialsRester.__getattr__ = __materials_getattr__
         MoleculeRester.__getattr__ = __molecules_getattr__
->>>>>>> 93dfdc7a
 
                 return rester
             else:
