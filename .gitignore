# Byte-compiled / optimized / DLL files
__pycache__/
*.py[cod]
*$py.class

# C extensions
*.so

# Distribution / packaging
.Python
env/
build/
develop-eggs/
dist/
downloads/
eggs/
.eggs/
lib/
lib64/
parts/
sdist/
var/
wheels/
*.egg-info/
.installed.cfg
*.egg

# PyInstaller
#  Usually these files are written by a python script from a template
#  before PyInstaller builds the exe, so as to inject date/other infos into it.
*.manifest
*.spec

# Installer logs
pip-log.txt
pip-delete-this-directory.txt

# Unit test / coverage reports
htmlcov/
.tox/
.coverage
.coverage.*
.cache
nosetests.xml
coverage.xml
*.cover
.hypothesis/

# Translations
*.mo
*.pot

# Django stuff:
*.log
local_settings.py

# Flask stuff:
instance/
.webassets-cache

# Scrapy stuff:
.scrapy

# Sphinx documentation
docs/_build/
source/apidoc/maggma.*
source/apidoc/modules.rst

# PyBuilder
target/

# Jupyter Notebook
.ipynb_checkpoints

# pyenv
.python-version

# celery beat schedule file
celerybeat-schedule

# SageMath parsed files
*.sage.py

# dotenv
.env

# virtualenv
.venv
venv/
ENV/

# Spyder project settings
.spyderproject
.spyproject

# Rope project settings
.ropeproject

# mkdocs documentation
/site

# mypy
.mypy_cache/

# eclipse
.project
.pydevproject

# fleet
.fleet

*~

.idea
.DS_Store
.vscode
.pytest_cache

# Doc folder
_autosummary

<<<<<<< HEAD
uv.lock
JANAF_O2_data.json
=======
uv.lock
>>>>>>> 84a3f1ef
<|MERGE_RESOLUTION|>--- conflicted
+++ resolved
@@ -119,9 +119,5 @@
 # Doc folder
 _autosummary
 
-<<<<<<< HEAD
 uv.lock
-JANAF_O2_data.json
-=======
-uv.lock
->>>>>>> 84a3f1ef
+JANAF_*_data.json